--- conflicted
+++ resolved
@@ -1,4 +1,3 @@
-<<<<<<< HEAD
 GOENV	:= GO111MODULE=on
 GO    	:= $(GOENV) go
 BUILD_DIR := bin
@@ -34,48 +33,6 @@
 	@mkdir -p $(INSTALL_DIR)
 	@make binary
 	@mv bin/sync-ci-service $(INSTALL_DIR)/sync-ci-service
-	@cp sync_ci/parser/envrules.json $(INSTALL_DIR)/envrules.json
-	@echo "$$data" > /etc/systemd/system/sync-ci.service
-	@systemctl enable sync-ci.service
-	@systemctl daemon-reload
-
-clean:
-	rm -rf bin/
-
-.PHONY: clean binary docker
-=======
-GOENV	:= GO111MODULE=on
-GO    	:= $(GOENV) go
-BUILD_DIR := bin
-INSTALL_DIR := /root/llh/server/sync-ci
-
-default: binary
-
-binary:
-	$(GO) build -o $(BUILD_DIR)/sync-ci-service cmd/sync-ci-service/main.go
-
-docker:
-	docker build -t hub.pingcap.net/qa/respool -f build/package/Dockerfile .
-
-define data
-[Unit]
-Description=sync-ci service
-After=syslog.target network.target remote-fs.target nss-lookup.target
-
-[Service]
-User=root
-ExecStart=$(INSTALL_DIR)/sync-ci-service sync-ci -dsn "${dsn}" -lp "$(INSTALL_DIR)/log" -rp  "$(INSTALL_DIR)/envrules.json"
-Restart=always
-
-[Install]
-WantedBy=multi-user.target
-endef
-export data
-install:
-	@if [ "" = "${dsn}" ]; then echo "pls specify dsn";exit 1 ;fi
-	@mkdir -p $(INSTALL_DIR)
-	@make binary
-	@mv bin/sync-ci-service $(INSTALL_DIR)/sync-ci-service
 	@cp pkg/parser/envrules.json $(INSTALL_DIR)/envrules.json
 	@echo "$$data" > /etc/systemd/system/sync-ci.service
 	@systemctl enable sync-ci.service
@@ -84,5 +41,4 @@
 clean:
 	rm -rf bin/
 
-.PHONY: clean binary docker
->>>>>>> 9e147849
+.PHONY: clean binary docker