--- conflicted
+++ resolved
@@ -1,167 +1,3 @@
-<<<<<<< HEAD
-package server
-
-import (
-	"context"
-	"database/sql"
-	"encoding/json"
-	"fmt"
-	"github.com/bndr/gojenkins"
-	"github.com/gin-contrib/zap"
-	"github.com/gin-gonic/gin"
-	"github.com/pingcap/ci/sync_ci/pkg/model"
-	"github.com/pingcap/ci/sync_ci/pkg/parser"
-	"github.com/pingcap/log"
-	"gorm.io/driver/mysql"
-	"gorm.io/gorm"
-	"gorm.io/gorm/logger"
-	"k8s.io/apimachinery/pkg/util/wait"
-	"net/http"
-	"os"
-	"os/signal"
-	"syscall"
-	"time"
-)
-
-type Server struct {
-	cfg *model.Config
-}
-
-func NewServer(cfg *model.Config) *Server {
-	return &Server{cfg: cfg}
-}
-
-func (s *Server) Run() {
-	if err := model.InitLog(s.cfg.LogPath); err != nil {
-		log.S().Fatalf("init log error , [error]", err)
-	}
-	ruleFilePath := s.cfg.RulePath
-	if err := parser.UpdateRules(ruleFilePath); err != nil { // init log fail
-		log.S().Fatalf("init rule file error, [error]", err)
-	}
-
-	httpServer := s.setupHttpServer()
-	go httpServer.ListenAndServe()
-	go parser.UpdateRulesPeriodic(ruleFilePath, 10*time.Second)
-
-	ch := make(chan os.Signal)
-	defer close(ch)
-	signal.Notify(ch, syscall.SIGINT, syscall.SIGTERM)
-	<-ch
-
-	if err := httpServer.Shutdown(context.Background()); err != nil {
-		log.S().Errorw("http server shutdown", "err", err)
-	}
-}
-
-func (s *Server) setupDB() (*gorm.DB, error) {
-	db, err := gorm.Open(mysql.Open(s.cfg.Dsn), &gorm.Config{Logger: logger.Default.LogMode(logger.Info)})
-	if err != nil {
-		return nil, err
-	}
-	d, err := db.DB()
-	if err != nil {
-		return nil, err
-	}
-	d.SetMaxIdleConns(10)
-	d.SetMaxOpenConns(100)
-	d.SetConnMaxIdleTime(time.Hour)
-	res := db.Exec(model.TableCreateSql)
-	return db, res.Error
-}
-
-func (s *Server) setupHttpServer() (httpServer *http.Server) {
-	gin.SetMode(gin.ReleaseMode)
-	router := gin.Default()
-	logger := log.L()
-	router.Use(ginzap.Ginzap(logger, time.RFC3339, true))
-	router.Use(ginzap.RecoveryWithZap(logger, true))
-
-	db, err := s.setupDB()
-	if err != nil {
-		panic(fmt.Sprintf("setup db failed: %v", err))
-	}
-	jenkins, err := gojenkins.CreateJenkins(nil, "https://internal.pingcap.net/idc-jenkins/").Init()
-	if err != nil {
-		panic(fmt.Sprintf("setup jenkins failed: %v", err))
-	}
-	syncHandler := &SyncHandler{db, jenkins}
-	router.GET("/ping", func(c *gin.Context) {
-		c.String(http.StatusOK, "pong")
-	})
-	apiv1 := router.Group("/api/v1")
-	apiv1.POST("/ci/job/sync", syncHandler.syncData)
-
-	addr := fmt.Sprintf("0.0.0.0:%s", s.cfg.Port)
-	log.S().Info(fmt.Sprintf("listening on %s", addr))
-	httpServer = &http.Server{
-		Addr:         addr,
-		Handler:      router,
-		ReadTimeout:  10 * time.Second,
-		WriteTimeout: 10 * time.Second,
-	}
-	return httpServer
-}
-
-type SyncHandler struct {
-	db      *gorm.DB
-	jenkins *gojenkins.Jenkins
-}
-
-func (h *SyncHandler) syncData(c *gin.Context) {
-	var req model.SyncReq
-	if err := c.ShouldBindJSON(&req); err != nil {
-		c.JSON(http.StatusBadRequest, gin.H{"error": err.Error()})
-		return
-	}
-	go h.syncDataJob(req.Job, req.ID)
-	c.AbortWithStatus(http.StatusOK)
-}
-
-func (h *SyncHandler) syncDataJob(job string, ID int64) {
-	defer func() {
-		if r := recover(); r != nil {
-			log.S().Errorf("recovery from panic , [error] %v", r)
-		}
-	}()
-	timeout := 10 * time.Minute
-	err := wait.PollImmediate(2*time.Second, timeout, func() (bool, error) {
-		jobStatus, err := parser.GetJobStatus(h.jenkins, job, ID)
-		_, ok := map[string]bool{"FAILURE": true, "SUCCESS": true, "ABORTED": true}[jobStatus]
-		if ok {
-			return true, err
-		}
-		return false, err
-	})
-	if err != nil {
-		log.S().Errorf("wait poll job status error, [job] %v,[ID] %v,[error] %v", job, ID, err)
-		return
-	}
-	ciData, err := parser.ParseCIJob(h.jenkins, job, ID)
-	if err != nil {
-		log.S().Errorf("parse ci job api error , [job] %v,[ID] %v,[error] %v", job, ID, err)
-		return
-	}
-	if ciData.Status != "SUCCESS" {
-		analysisRes, err := parser.ParseCILog(job, ID)
-		if err != nil {
-			log.S().Errorf("parse ci job log error , [job] %v,[ID] %v,[error] %v", job, ID, err)
-		}
-		analysisResByt, err := json.Marshal(analysisRes)
-		if err != nil {
-			log.S().Errorf("json marshal error , [job] %v,[ID] %v,[error] %v", job, ID, err)
-		}
-		ciData.AnalysisRes = sql.NullString{
-			String: string(analysisResByt),
-			Valid:  err == nil && analysisRes != nil,
-		}
-	}
-	res := h.db.Create(ciData)
-	if res.Error != nil {
-		log.S().Errorf("database create record error , [job] %v,[ID] %v,[error] %v", job, ID, res.Error)
-	}
-}
-=======
 package server
 
 import (
@@ -325,5 +161,4 @@
 	if res.Error != nil {
 		log.S().Errorf("database create record error , [job] %v,[ID] %v,[error] %v", job, ID, res.Error)
 	}
-}
->>>>>>> 9e147849
+}