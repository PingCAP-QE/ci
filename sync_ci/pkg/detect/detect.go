--- conflicted
+++ resolved
@@ -20,32 +20,13 @@
 const searchIssueIntervalStr = "178h"
 const PrInspectLimit = time.Hour * 24 * 7
 const baselink = "https://internal.pingcap.net/idc-jenkins/job/%s/%s/display/redirect" // job_name, job_id
-const FirstCaseOnly = true
-<<<<<<< HEAD
-
 type repoPrCases map[string]map[string][]string
 type repoCasePrSet map[string]map[string]map[string]bool
 
-
-func GetCasesFromPR(cfg model.Config, startTime time.Time, inspectStartTime time.Time, test bool) ([]*model.CaseIssue, error) {
-	cidb, err := util.SetupDB(cfg.Dsn)
-	if err != nil {
-		return nil, err
-	}
-	// Validate repo cases
-	dbIssueCase, err := util.SetupDB(cfg.CaseDsn)
-	if err != nil {
-		return nil, err
-	}
-	dbGithub, err := util.SetupDB(cfg.GithubDsn)
-	if err != nil {
-		return nil, err
-	}
-=======
+const FirstCaseOnly = true
 
 func GetCasesFromPR(cfg model.Config, startTime time.Time, inspectStartTime time.Time, test bool) ([]*model.CaseIssue, error) {
 	cidb := db.DBWarehouse[db.CIDBName]
->>>>>>> 20bf122f
 
 	// Get failed cases from CI data
 	now := time.Now()
@@ -64,22 +45,19 @@
 	DupRecentCaseSet := map[string]map[string][]string{}
 	allRecentCases := getDuplicatesFromHistory(recentRows, caseSet, DupRecentCaseSet)
 
-<<<<<<< HEAD
-	// create alerts and filter requiredCases
-	rowsToRemindPr, err := cidb.Raw(model.GetCICaseSql, formatT(startTime), formatT(now)).Rows()
-	if err != nil {
-		return nil, err
-	}
-	casesToRemind := getHistoryCases(rowsToRemindPr, repoPrCases{}, baselink)
-	handlePrReminder(cfg, dbGithub, dbIssueCase, casesToRemind, test)
-
-
-
-=======
 	// Validate repo cases
 	dbIssueCase := db.DBWarehouse[db.CIDBName]
 	dbGithub := db.DBWarehouse[db.GithubDBName]
->>>>>>> 20bf122f
+	// create alerts and filter requiredCases
+	rowsToRemindPr, err := cidb.Raw(model.GetCICaseSql, formatT(startTime), formatT(now)).Rows()
+	if err != nil {
+		return nil, err
+	}
+	casesToRemind := getHistoryCases(rowsToRemindPr, repoPrCases{}, baselink)
+	handlePrReminder(cfg, dbGithub, dbIssueCase, casesToRemind, test)
+
+
+
 	// assumed `cases` param has no reps
 	_, err = handleCasesIfIssueExists(cfg, allRecentCases, dbIssueCase, dbGithub, true, test)
 	issuesToCreate, err := handleCasesIfIssueExists(cfg, DupRecentCaseSet, dbIssueCase, dbGithub, false, test)
@@ -92,7 +70,6 @@
 	return issuesToCreate, nil
 }
 
-<<<<<<< HEAD
 func handlePrReminder(cfg model.Config, dbGithub *gorm.DB, dbIssueCase *gorm.DB, recentCases repoCasePrSet, test bool){
 	for r, casePrs := range recentCases {
 		for c, prSet := range casePrs{
@@ -134,9 +111,6 @@
 }
 
 func handleCasesIfIssueExists(cfg model.Config, recentCaseSet repoPrCases, dbIssueCase *gorm.DB, dbGithub *gorm.DB, mentionExisted, test bool) ([]*model.CaseIssue, error) {
-=======
-func handleCasesIfIssueExists(cfg model.Config, recentCaseSet map[string]map[string][]string, dbIssueCase *gorm.DB, dbGithub *gorm.DB, mentionExisted, test bool) ([]*model.CaseIssue, error) {
->>>>>>> 20bf122f
 	issueCases := []*model.CaseIssue{}
 	for repo, repoCases := range recentCaseSet {
 		for c, v := range repoCases {
@@ -459,7 +433,6 @@
 			String: link,
 			Valid:  true,
 		}
-
 		//log db
 		dbIssueCase.Create(issue)
 		if dbIssueCase.Error != nil {
