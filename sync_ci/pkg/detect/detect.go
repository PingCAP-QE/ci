--- conflicted
+++ resolved
@@ -17,13 +17,8 @@
 	"time"
 )
 
-const FirstCaseOnly = true  // reduce issues created
 const searchIssueIntervalStr = "178h"
 const PrInspectLimit = time.Hour * 24 * 7
-<<<<<<< HEAD
-const TimeDiffFix = -time.Hour * 8
-=======
->>>>>>> 8ff7fc88
 const baselink = "https://internal.pingcap.net/idc-jenkins/job/%s/%s/display/redirect" // job_name, job_id
 
 func GetCasesFromPR(cfg model.Config, startTime time.Time, inspectStartTime time.Time, test bool) ([]*model.CaseIssue, error) {
@@ -66,6 +61,7 @@
 	}
 	return issuesToCreate, nil
 }
+
 
 func handleCasesIfIssueExists(cfg model.Config, recentCaseSet map[string]map[string][]string, dbIssueCase *gorm.DB, dbGithub *gorm.DB, mentionExisted, test bool) ([]*model.CaseIssue, error) {
 	issueCases := []*model.CaseIssue{}
@@ -152,7 +148,7 @@
 		return nil, err
 	}
 	rows, err := cidb.Raw(model.GetCINightlyCase, formatT(filterStartTime), formatT(now)).Rows()
-	RepoNightlyCase := map[string]map[string][]string{}
+	RepoNightlyCase := map[string]map[string] []string {}
 	issueCases := []*model.CaseIssue{}
 
 	if err != nil {
@@ -180,11 +176,11 @@
 
 		for _, c := range cases {
 			if _, ok := RepoNightlyCase[repo]; !ok {
-				RepoNightlyCase[repo] = map[string][]string{}
+				RepoNightlyCase[repo] = map[string] []string{}
 			}
 			if _, ok := RepoNightlyCase[repo][c]; !ok {
 				link := fmt.Sprintf(baselink, job, jobid)
-				RepoNightlyCase[repo][c] = []string{link}
+				RepoNightlyCase[repo][c] = []string {link}
 
 				issueCase := model.CaseIssue{
 					IssueNo:   0,
@@ -225,7 +221,7 @@
 }
 
 func getDuplicatesFromHistory(recentRows *sql.Rows, caseSet map[string]map[string][]string, recentCaseSet map[string]map[string][]string) map[string]map[string][]string {
-	allRecentCases := map[string]map[string][]string{}
+	allRecentCases := map[string]map[string][]string {}
 	for recentRows.Next() {
 		var rawCase []byte
 		var cases []string
@@ -292,7 +288,6 @@
 			log.S().Error("error getting history", err)
 			continue
 		}
-
 		for _, c := range cases {
 			if _, ok := repoPrCases[repo]; !ok {
 				repoPrCases[repo] = map[string]string{}
@@ -316,7 +311,6 @@
 	req := requests.Requests()
 	req.SetTimeout(10 * time.Second)
 	req.Header.Set("Authorization", "token "+cfg.GithubToken)
-	req.Header.Set("accept", "application/vnd.github.v3+json")
 	baseComment := `Yet another case failure: <a href="%s">%s</a>`
 	var url string
 	if !test {
@@ -348,12 +342,7 @@
 	req := requests.Requests()
 	req.SetTimeout(10 * time.Second)
 	req.Header.Set("Authorization", "token "+cfg.GithubToken)
-<<<<<<< HEAD
-	req.Header.Set("accept", "application/vnd.github.v3+json")
-	dbIssueCase, err := SetupDB(cfg.CaseDsn)
-=======
 	dbIssueCase, err := util.SetupDB(cfg.CaseDsn)
->>>>>>> 8ff7fc88
 	if err != nil {
 		return err
 	}
@@ -368,18 +357,17 @@
 		var resp *requests.Response
 		for i := 0; i < 3; i++ {
 			log.S().Info("Posting to ", url)
-			resp, err = req.PostJson(url, map[string]interface{}{
+			resp, err = req.PostJson(url, map[string] interface{} {
 				"title":  issue.Case.String + " failed",
-				"body":   "Latest build: <a href=\"" + issue.JobLink.String + "\">" + issue.JobLink.String + "</a>", // todo: fill content templates
-				"labels": []string{"component/test"},
+				"body":   "Latest build: <a href=\"" + issue.JobLink.String + "\">"+issue.JobLink.String + "</a>", // todo: fill content templates
+				"labels": []string {"component/test"},
 			})
 			if err != nil {
 				log.S().Error("Error creating issue '", url, "'; Error: ", err, "; Retry")
 			} else {
 				if resp.R.StatusCode != 201 {
-					log.S().Error("Error creating issue '", url, "'. Retry")
-					log.S().Error("Create issue failed: ", resp.R.StatusCode, string(resp.Content()))
-					err = fmt.Errorf("%s", string(resp.Content()))
+					log.S().Error("Error creating issue ", url, ". Retry")
+					log.S().Error("Create issue failed: ", string(resp.Content()))
 				} else {
 					log.S().Info("create issue success for job", issue.JobLink.String)
 					break
