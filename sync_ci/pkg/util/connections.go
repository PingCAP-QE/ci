--- conflicted
+++ resolved
@@ -19,13 +19,8 @@
 		return nil, err
 	}
 
-<<<<<<< HEAD
-	d.SetMaxIdleConns(10)
-	d.SetMaxOpenConns(15)  // previous 100. Attempt to reduce connection burden
-=======
 	d.SetMaxIdleConns(2)
 	d.SetMaxOpenConns(100)
->>>>>>> 20bf122f
 	d.SetConnMaxIdleTime(time.Hour)
 	return db, nil
 }