<<<<<<< HEAD
{
	"connection_closed": "java\\.nio\\.channels\\.ClosedByInterruptException",
	"connection_reset": "[Cc]onnection reset",
	"core_dumped": "core dumped",
	"dns_resolve_failure": "Could not resolve host",
	"http_500": "500 Internal Server Error",
	"kill_signal": "signal killed|signal interrupt",
	"plugin_ver_mismatch": "[FATAL].*?plugin was built with a different version of package",
	"pod_vanish": "\\[get\\]  for kind: \\[Pod\\]  with name: \\[(.*?)\\]  in namespace: \\[jenkins-ci\\]  failed",
	"rewrite_error": "Rewrite error",
	"socket_close": "java\\.net\\.SocketException: Socket closed",
	"socket_timeout": "java\\.net\\.SocketTimeoutException"
=======
{
  "connection_closed": "java\\.nio\\.channels\\.ClosedByInterruptException",
  "connection_reset": "[Cc]onnection reset",
  "dns_resolve_failure": "Could not resolve host",
  "http_500": "500 Internal Server Error",
  "kill_signal": "signal killed|signal interrupt",
  "plugin_ver_mismatch": "[FATAL].*?plugin was built with a different version of package",
  "pod_vanish": "\\[get\\]  for kind: \\[Pod\\]  with name: \\[(.*?)\\]  in namespace: \\[jenkins-ci\\]  failed",
  "socket_close": "java\\.net\\.SocketException: Socket closed",
  "socket_timeout": "java\\.net\\.SocketTimeoutException",
  "fileserver error": "tar: This does not look like a tar archive|curl: \\(.*\\) Failed writing body",
  "Recv failure: Connection reset by peer": "Recv failure: Connection reset by peer",
  "open db failed dial tcp": "open db failed dial tcp 127.0.0.1:4001"
>>>>>>> 9e147849
}<|MERGE_RESOLUTION|>--- conflicted
+++ resolved
@@ -1,17 +1,3 @@
-<<<<<<< HEAD
-{
-	"connection_closed": "java\\.nio\\.channels\\.ClosedByInterruptException",
-	"connection_reset": "[Cc]onnection reset",
-	"core_dumped": "core dumped",
-	"dns_resolve_failure": "Could not resolve host",
-	"http_500": "500 Internal Server Error",
-	"kill_signal": "signal killed|signal interrupt",
-	"plugin_ver_mismatch": "[FATAL].*?plugin was built with a different version of package",
-	"pod_vanish": "\\[get\\]  for kind: \\[Pod\\]  with name: \\[(.*?)\\]  in namespace: \\[jenkins-ci\\]  failed",
-	"rewrite_error": "Rewrite error",
-	"socket_close": "java\\.net\\.SocketException: Socket closed",
-	"socket_timeout": "java\\.net\\.SocketTimeoutException"
-=======
 {
   "connection_closed": "java\\.nio\\.channels\\.ClosedByInterruptException",
   "connection_reset": "[Cc]onnection reset",
@@ -25,5 +11,4 @@
   "fileserver error": "tar: This does not look like a tar archive|curl: \\(.*\\) Failed writing body",
   "Recv failure: Connection reset by peer": "Recv failure: Connection reset by peer",
   "open db failed dial tcp": "open db failed dial tcp 127.0.0.1:4001"
->>>>>>> 9e147849
 }