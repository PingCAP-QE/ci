--- conflicted
+++ resolved
@@ -78,7 +78,6 @@
       rerun_command: "/test pull-integration-mysql-test"
       branches:
         - ^master$
-<<<<<<< HEAD
     - name: pingcap/tidb/pull_integration_copr_test
       agent: jenkins
       decorate: false # need add this.
@@ -104,7 +103,6 @@
       context: pull-e2e-test
       trigger: "(?m)^/test (?:.*? )?pull-e2e-test(?: .*?)?$"
       rerun_command: "/test pull-integration-mysql-test"
-=======
     - name: pingcap/tidb/pull_br_integration_test
       agent: jenkins
       decorate: false # need add this.
@@ -112,6 +110,5 @@
       context: pull-br-integration-test
       trigger: "(?m)^/test (?:.*? )?pull-br-integration-test(?: .*?)?$"
       rerun_command: "/test pull-br-integration-test"
->>>>>>> 1bdf0096
       branches:
         - ^master$