--- conflicted
+++ resolved
@@ -9,11 +9,7 @@
         - main
       spec:
         containers:
-<<<<<<< HEAD
-          - name: main
-=======
           - name: vul
->>>>>>> 647842ca
             image: ghcr.io/pingcap-qe/ci/secure-merge-check:v1.1.0 # TODO: request a multi-arch image.
             imagePullPolicy: Always
             envFrom:
