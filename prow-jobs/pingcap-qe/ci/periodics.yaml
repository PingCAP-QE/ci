--- conflicted
+++ resolved
@@ -108,12 +108,8 @@
                 # fi
 
                 # Crawl commits in 10 years
-<<<<<<< HEAD
                 timeout 3400 uv run ../data/.ci/crawl_org_commits.sh $org ../data ../data/.ci/config 120 || echo "⌚️ timeout in 1 hour."
-=======
                 timeout 3400 pixi run ../data/.ci/crawl_org_commits.sh $org ../data ../data/.ci/config 120 || echo "⌚️ timeout in 1 hour."
-              done
->>>>>>> 76d59ea9
 
                 # Save cache for ../data/repos/${org}
                 # tar -czf /tmp/${CACHE_FILE} -C ../data/repos $org
@@ -143,13 +139,9 @@
 
                 git commit -m "${pr_title} [skip ci]"
                 git push --set-upstream origin "$head_branch"
-<<<<<<< HEAD
 
                 # create a pull request and merge it.
-=======
-                # create a pull request
                 which gh || pixi global install gh
->>>>>>> 76d59ea9
                 gh pr create --title "$pr_title" --body "$pr_desc" --head $head_branch --base main
                 gh pr merge --auto --squash --delete-branch
               popd
@@ -242,12 +234,9 @@
                 git commit -m "${pr_title} [skip ci]"
                 git push --set-upstream origin $head_branch
 
-<<<<<<< HEAD
+
                 # create a pull request and merge it.
-=======
-                # create a pull request
                 which gh || pixi global install gh
->>>>>>> 76d59ea9
                 gh pr create --title "$pr_title" --body "$pr_desc" --head $head_branch --base main
                 gh pr merge --auto --squash --delete-branch
               popd
