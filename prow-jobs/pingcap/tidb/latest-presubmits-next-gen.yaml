global_definitions:
  brancher: &brancher
    branches:
      - ^master$
      - ^feature/next[-]gen.*
  skip_if_only_changed: &skip_if_only_changed "(\\.(md|png|jpeg|jpg|gif|svg|pdf|gitignore)|Dockerfile|OWNERS|OWNERS_ALIASES)$"

# struct ref: https://pkg.go.dev/sigs.k8s.io/prow/pkg/config#Presubmit
presubmits:
  pingcap/tidb:
    - <<: *brancher
      name: pingcap/tidb/pull_build_next_gen
      agent: jenkins
      decorate: false # need add this.
      # skip_if_only_changed: *skip_if_only_changed
      optional: true
      context: pull-build-next-gen
      trigger: "(?m)^/test (?:.*? )?pull-build-next-gen(?: .*?)?$"
      rerun_command: "/test pull-build-next-gen"

    - <<: *brancher
      name: pingcap/tidb/pull_check_next_gen
      agent: jenkins
      decorate: false # need add this.
      # skip_if_only_changed: *skip_if_only_changed
      optional: true
      context: pull-check-next-gen
      trigger: "(?m)^/test (?:.*? )?pull-check-next-gen(?: .*?)?$"
      rerun_command: "/test pull-check-next-gen"

    - <<: *brancher
      name: pingcap/tidb/pull_integration_realcluster_test_next_gen
      agent: jenkins
      decorate: false # need add this.
      # skip_if_only_changed: *skip_if_only_changed
      optional: true
      context: pull-integration-realcluster-test-next-gen
      trigger: "(?m)^/test (?:.*? )?pull-integration-realcluster-test-next-gen(?: .*?)?$"
      rerun_command: "/test pull-integration-realcluster-test-next-gen"

    - <<: *brancher
      name: pingcap/tidb/pull_mysql_test_next_gen
      agent: jenkins
      decorate: false # need add this.
      # skip_if_only_changed: *skip_if_only_changed
      optional: true
      context: pull-mysql-test-next-gen
      trigger: "(?m)^/test (?:.*? )?pull-mysql-test-next-gen(?: .*?)?$"
      rerun_command: "/test pull-mysql-test-next-gen"

    - <<: *brancher
      name: pingcap/tidb/pull_unit_test_next_gen
      agent: jenkins
      decorate: false # need add this.
      # skip_if_only_changed: *skip_if_only_changed
      optional: true
      context: pull-unit-test-next-gen
      trigger: "(?m)^/test (?:.*? )?pull-unit-test-next-gen(?: .*?)?$"
      rerun_command: "/test pull-unit-test-next-gen"

    - <<: *brancher
      name: pingcap/tidb/pull_unit_test_ddlv1_next_gen
      agent: jenkins
      decorate: false # need add this.
      # run_if_changed: "pkg/(ddl|meta)/.*"
      optional: true
      context: pull-unit-test-ddlv1-next-gen
      trigger: "(?m)^/test (?:.*? )?pull-unit-test-ddlv1-next-gen(?: .*?)?$"
      rerun_command: "/test pull-unit-test-ddlv1-next-gen"

    - <<: *brancher
      name: pingcap/tidb/pull_integration_e2e_test_next_gen
      agent: jenkins
      decorate: false # need add this.
      # skip_if_only_changed: *skip_if_only_changed
      optional: true
      context: pull-integration-e2e-test-next-gen
      trigger: "(?m)^/test (?:.*? )?pull-integration-e2e-test-next-gen(?: .*?)?$"
      rerun_command: "/test pull-integration-e2e-test-next-gen"

    - <<: *brancher
      name: pingcap/tidb/pull_mysql_client_test_next_gen
      agent: jenkins
      decorate: false # need add this.
      # skip_if_only_changed: *skip_if_only_changed
      optional: true
      context: pull-mysql-client-test-next-gen
      trigger: "(?m)^/test (?:.*? )?pull-mysql-client-test-next-gen(?: .*?)?$"
      rerun_command: "/test pull-mysql-client-test-next-gen"

    - <<: *brancher
<<<<<<< HEAD
      name: pingcap/tidb/pull_br_integration_test_next_gen
      agent: jenkins
      decorate: false # need add this.
      # run_if_changed: "(br|pkg/(ddl|domain|infoschema))/.*"
      optional: true
      context: pull-br-integration-test-next-gen
      trigger: "(?m)^/test (?:.*? )?pull-br-integration-test-next-gen(?: .*?)?$"
      rerun_command: "/test pull-br-integration-test-next-gen"
=======
      name: pingcap/tidb/pull_integration_ddl_test_next_gen
      agent: jenkins
      decorate: false # need add this.
      # skip_if_only_changed: *skip_if_only_changed
      optional: true
      context: pull-integration-ddl-test-next-gen
      trigger: "(?m)^/test (?:.*? )?pull-integration-ddl-test-next-gen(?: .*?)?$"
      rerun_command: "/test pull-integration-ddl-test-next-gen"
>>>>>>> 521b2865
<|MERGE_RESOLUTION|>--- conflicted
+++ resolved
@@ -89,7 +89,6 @@
       rerun_command: "/test pull-mysql-client-test-next-gen"
 
     - <<: *brancher
-<<<<<<< HEAD
       name: pingcap/tidb/pull_br_integration_test_next_gen
       agent: jenkins
       decorate: false # need add this.
@@ -98,7 +97,8 @@
       context: pull-br-integration-test-next-gen
       trigger: "(?m)^/test (?:.*? )?pull-br-integration-test-next-gen(?: .*?)?$"
       rerun_command: "/test pull-br-integration-test-next-gen"
-=======
+
+    - <<: *brancher
       name: pingcap/tidb/pull_integration_ddl_test_next_gen
       agent: jenkins
       decorate: false # need add this.
@@ -106,5 +106,4 @@
       optional: true
       context: pull-integration-ddl-test-next-gen
       trigger: "(?m)^/test (?:.*? )?pull-integration-ddl-test-next-gen(?: .*?)?$"
-      rerun_command: "/test pull-integration-ddl-test-next-gen"
->>>>>>> 521b2865
+      rerun_command: "/test pull-integration-ddl-test-next-gen"