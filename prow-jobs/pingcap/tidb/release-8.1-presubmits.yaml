--- conflicted
+++ resolved
@@ -200,25 +200,25 @@
       rerun_command: "/test pull-integration-python-orm-test"
       branches:
         - ^release-8\.1(\.\d+)?(-\d+)?(-v[\.\d]+)?$
-<<<<<<< HEAD
     - name: pingcap/tidb/release-8.1/pull_integration_tidb_tools_test
-=======
-    - name: pingcap/tidb/release-8.1/pull_integration_binlog_test
->>>>>>> 9edf6f9e
-      agent: jenkins
-      decorate: false # need add this.
-      always_run: false
-      optional: true
-<<<<<<< HEAD
+      agent: jenkins
+      decorate: false # need add this.
+      always_run: false
+      optional: true
       context: wip/pull-integration-tidb-tools-test
       skip_report: false
       trigger: "(?m)^/test (?:.*? )?pull-integration-tidb-tools-test(?: .*?)?$"
       rerun_command: "/test pull-integration-tidb-tools-test"
-=======
+      branches:
+        - ^release-8\.1(\.\d+)?(-\d+)?(-v[\.\d]+)?$
+    - name: pingcap/tidb/release-8.1/pull_integration_binlog_test
+      agent: jenkins
+      decorate: false # need add this.
+      always_run: false
+      optional: true
       context: wip/pull-integration-binlog-test
       skip_report: false
       trigger: "(?m)^/test (?:.*? )?pull-integration-binlog-test(?: .*?)?$"
       rerun_command: "/test pull-integration-binlog-test"
->>>>>>> 9edf6f9e
       branches:
         - ^release-8\.1(\.\d+)?(-\d+)?(-v[\.\d]+)?$