--- conflicted
+++ resolved
@@ -114,11 +114,7 @@
                         options { timeout(time: 45, unit: 'MINUTES') }
                         steps {
                             dir('tidb') {
-<<<<<<< HEAD
-                                cache(path: "./", includes: '**/*', key: "ws/${BUILD_TAG}/br-lightning") { 
-=======
                                 cache(path: "./", includes: '**/*', key: "ws/${BUILD_TAG}/br-tests") { 
->>>>>>> 944e283c
                                     sh label: "TEST_GROUP ${TEST_GROUP}", script: """#!/usr/bin/env bash
                                         chmod +x br/tests/*.sh
                                         ./br/tests/run_group_br_tests.sh ${TEST_GROUP}
