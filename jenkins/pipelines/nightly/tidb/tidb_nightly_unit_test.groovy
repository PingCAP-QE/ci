def notRun = 1
def buildSlave = "${GO_BUILD_SLAVE}"

echo "release test: ${params.containsKey("release_test")}"
if (params.containsKey("release_test")) {
    ghprbTargetBranch = params.getOrDefault("release_test__ghpr_target_branch", params.release_test__release_branch)
    ghprbCommentBody = params.getOrDefault("release_test__ghpr_comment_body", "")
    ghprbActualCommit = params.getOrDefault("release_test__ghpr_actual_commit", params.release_test__tidb_commit)
    ghprbPullId = params.getOrDefault("release_test__ghpr_pull_id", "")
    ghprbPullTitle = params.getOrDefault("release_test__ghpr_pull_title", "")
    ghprbPullLink = params.getOrDefault("release_test__ghpr_pull_link", "")
    ghprbPullDescription = params.getOrDefault("release_test__ghpr_pull_description", "")
}

def slackcolor = 'good'
def githash

def tidb_url = "${FILE_SERVER_URL}/download/builds/pingcap/tidb/pr/${ghprbActualCommit}/centos7/tidb-server.tar.gz"
def tidb_done_url = "${FILE_SERVER_URL}/download/builds/pingcap/tidb/pr/${ghprbActualCommit}/centos7/done"

def runExplainTest = true
def goTestEnv = "CGO_ENABLED=1"
def waitBuildDone = 0
//def goTestEnv = ""
def gofail = ({
    def m = ghprbCommentBody =~ /gofail\s*=\s*([^\s\\]+)(\s|\\|$)/
    if (m) {
        return "${m[0][1]}"
    }
    return "pingcap"
})()

def specStr = "+refs/pull/*:refs/remotes/origin/pr/*"
if (ghprbPullId != null && ghprbPullId != "") {
    specStr = "+refs/pull/${ghprbPullId}/*:refs/remotes/origin/pr/${ghprbPullId}/*"
}
if (params.containsKey("release_test")) {
    specStr = "+refs/heads/*:refs/remotes/origin/*"
}

def boolean isBranchMatched(List<String> branches, String targetBranch) {
    for (String item : branches) {
        if (targetBranch.startsWith(item)) {
            println "targetBranch=${targetBranch} matched in ${branches}"
            return true
        }
    }
    return false
}

println "$GO1160_BUILD_SLAVE"
println "$GO1160_TEST_SLAVE"

def isNeedGo1160 = isBranchMatched(["master"], ghprbTargetBranch)
if (isNeedGo1160) {
    println "This build use go1.16"
    GO_BUILD_SLAVE = GO1160_BUILD_SLAVE
    GO_TEST_SLAVE = GO1160_TEST_SLAVE
} else {
    println "This build use go1.13"
}
println "BUILD_NODE_NAME=${GO_BUILD_SLAVE}"
println "TEST_NODE_NAME=${GO_TEST_SLAVE}"

try {
    timestamps {
        stage("Pre-check"){
            if (!params.force){
                node("${GO_BUILD_SLAVE}"){
                    container("golang"){
                        notRun = sh(returnStatus: true, script: """
				    if curl --output /dev/null --silent --head --fail ${FILE_SERVER_URL}/download/ci_check/${JOB_NAME}/${ghprbActualCommit}; then exit 0; else exit 1; fi
				    """)
                    }
                }
            }

            if (notRun == 0){
                println "the ${ghprbActualCommit} has been tested"
                throw new RuntimeException("hasBeenTested")
            }
        }
        //   def buildSlave = "${GO_BUILD_SLAVE}"
        def testSlave =  "${GO_TEST_SLAVE}"

        stage('Prepare') {
            def builds = [:]

            builds["unittest"] = {
                node (buildSlave) {
                    def ws = pwd()
                    deleteDir()
                    println "debug command:\nkubectl -n jenkins-ci exec -ti ${NODE_NAME} bash"

                    // update code
                    dir("/home/jenkins/agent/code-archive") {
                        // delete to clean workspace in case of agent pod reused lead to conflict.
                        deleteDir()
                        // copy code from nfs cache
                        container("golang") {
                            if(fileExists("/nfs/cache/git-test/src-tidb.tar.gz")){
                                timeout(5) {
                                    sh """
                                        cp -R /nfs/cache/git-test/src-tidb.tar.gz*  ./
                                        mkdir -p ${ws}/go/src/github.com/pingcap/tidb
                                        tar -xzf src-tidb.tar.gz -C ${ws}/go/src/github.com/pingcap/tidb --strip-components=1
                                    """
                                }
                            }
                        }
                        dir("${ws}/go/src/github.com/pingcap/tidb") {
                            if (sh(returnStatus: true, script: '[ -d .git ] && [ -f Makefile ] && git rev-parse --git-dir > /dev/null 2>&1') != 0) {
                                echo "Not a valid git folder: ${ws}/go/src/github.com/pingcap/tidb"
                                echo "Clean dir then get tidb src code from fileserver"
                                deleteDir()
                            }
                            if(!fileExists("${ws}/go/src/github.com/pingcap/tidb/Makefile")) {
                                dir("${ws}/go/src/github.com/pingcap/tidb") {
                                    sh """
                                        rm -rf /home/jenkins/agent/code-archive/tidb.tar.gz
                                        rm -rf /home/jenkins/agent/code-archive/tidb
                                        wget -O /home/jenkins/agent/code-archive/tidb.tar.gz  ${FILE_SERVER_URL}/download/source/tidb.tar.gz -q --show-progress
                                        tar -xzf /home/jenkins/agent/code-archive/tidb.tar.gz -C ./ --strip-components=1
                                """
                                }
                            }
                            try {
                                checkout changelog: false, poll: false, scm: [$class: 'GitSCM', branches: [[name: 'master']], doGenerateSubmoduleConfigurations: false, extensions: [[$class: 'PruneStaleBranch'], [$class: 'CleanBeforeCheckout'], [$class: 'CloneOption', timeout: 2]], submoduleCfg: [], userRemoteConfigs: [[credentialsId: 'github-sre-bot-ssh', refspec: specStr, url: 'git@github.com:pingcap/tidb.git']]]
                            }   catch (info) {
                                    retry(2) {
                                        echo "checkout failed, retry.."
                                        sleep 5
                                        if (sh(returnStatus: true, script: '[ -d .git ] && [ -f Makefile ] && git rev-parse --git-dir > /dev/null 2>&1') != 0) {
                                            deleteDir()
                                        }
                                        // if checkout one pr failed, we fallback to fetch all thre pr data
                                        checkout changelog: false, poll: false, scm: [$class: 'GitSCM', branches: [[name: 'master']], doGenerateSubmoduleConfigurations: false, extensions: [[$class: 'PruneStaleBranch'], [$class: 'CleanBeforeCheckout']], submoduleCfg: [], userRemoteConfigs: [[credentialsId: 'github-sre-bot-ssh', refspec: specStr, url: 'git@github.com:pingcap/tidb.git']]]
                                    }
                                }
                            sh "git checkout -f ${ghprbActualCommit}"
                        }
                    }


                    // update tidb cache
                    dir("go/src/github.com/pingcap/tidb") {
                        container("golang") {
                            timeout(5) {
                                sh """
                            rm -rf ./bin
                            go list ./... | grep -v cmd/ddltest > packages.list
                            package_base=`grep module go.mod | head -n 1 | awk '{print \$2}'`
                            cat packages.list | grep -v "\${package_base}/ddl"|grep -v "\${package_base}/executor" |grep -v "\${package_base}/session" | grep -v "\${package_base}/expression" | grep -vE "\${package_base}/store\$" > packages.list.short
                            echo "\${package_base}/ddl" > packages_race_7
                            cat packages.list | grep "\${package_base}/ddl/" > packages_race_13
                            cat packages.list | grep -E "\${package_base}/store\$" >> packages_race_13

                            echo  "\${package_base}/session"  > packages_race_8
                            grep "\${package_base}/sessionctx" packages.list >>  packages.list.short

                            echo "\${package_base}/executor" > packages_race_9
                            cat packages.list | grep "\${package_base}/executor/" > packages_race_10 || cat packages_race_9 > packages_race_10
                            cat packages.list | grep -v "\${package_base}/executor" > packages.list.short2

                            grep  "\${package_base}/expression/" packages.list >> packages.list.short
                            echo  "\${package_base}/expression" > packages_race_12
                            grep "\${package_base}/planner/core" packages.list.short > packages_race_6
                            grep "\${package_base}/store/tikv" packages.list.short > packages_race_5
                            grep "\${package_base}/server" packages.list.short > packages_race_4

                            cat packages.list.short | grep -v "\${package_base}/planner/core" | grep -v "\${package_base}/store/tikv" | grep -v "\${package_base}/server" > packages.list.short.1
                            mv packages.list.short.1 packages.list.short

                            cat packages.list | grep -v "\${package_base}/planner/core" | grep -v "\${package_base}/server" | grep -v "\${package_base}/ddl" | grep -v "\${package_base}/executor" > packages.list.unit.leak

                            split packages.list.unit.leak -n r/3 packages_unit_ -a 1 --numeric-suffixes=1
                            cat packages.list | grep "\${package_base}/ddl" > packages_unit_4
                            echo "\${package_base}/executor" > packages_unit_5
                            cat packages.list | grep "\${package_base}/planner/core" > packages_unit_6
                            cat packages.list | grep "\${package_base}/server" > packages_unit_7
                            cat packages.list | grep "\${package_base}/executor/" > packages_unit_8

                            split packages.list.unit.leak -n r/3 packages_leak_ -a 1 --numeric-suffixes=1
                            cat packages.list | grep "\${package_base}/ddl" > packages_leak_4
                            echo "\${package_base}/executor" > packages_leak_5
                            cat packages.list | grep "\${package_base}/planner/core" > packages_leak_6
                            cat packages.list | grep "\${package_base}/server" > packages_leak_7
                            cat packages.list | grep "\${package_base}/executor/" > packages_leak_8

                            split packages.list.short -n r/3 packages_race_ -a 1 --numeric-suffixes=1

                            # failpoint-ctl => 3.0+
                            # gofail => 2.0, 2.1
                            set +e
                            grep "tools/bin/failpoint-ctl" Makefile
                            if [ \$? -lt 1 ]; then
                                failpoint_bin=tools/bin/failpoint-ctl
                            else
                                failpoint_bin=tools/bin/gofail
                            fi
                            set -e
                            echo "failpoint bin: \$failpoint_bin"
                            make \$failpoint_bin
                            find . -type d | grep -vE "(\\.git|_tools)" | xargs \$failpoint_bin enable
                            """
                            }
                        }
                    }

                    stash includes: "go/src/github.com/pingcap/tidb/**", name: "tidb"
                    if (fileExists("go/src/github.com/pingcap/tidb/go.mod")) {
                        goTestEnv = goTestEnv + " GO111MODULE=on"
                    }
                }
            }

            parallel builds
        }

        stage('Unit Test') {
            def run_unit_test = { chunk_suffix ->
                node(testSlave) {
                    def ws = pwd()
                    deleteDir()
                    println "debug command:\nkubectl -n jenkins-ci exec -ti ${NODE_NAME} bash"

                    unstash 'tidb'

                    dir("go/src/github.com/pingcap/tidb") {
                        container("golang") {
                            try{
                                timeout(10) {
                                    sh """
                                set +e
                                killall -9 -r -q tidb-server
                                killall -9 -r -q tikv-server
                                killall -9 -r -q pd-server
                                rm -rf /tmp/tidb
                                set -e
                                set -o pipefail
                                export log_level=info 
                                time ${goTestEnv} go test -timeout 10m -v -p 5 -ldflags '-X "github.com/pingcap/tidb/config.checkBeforeDropLDFlag=1"' -cover \$(cat packages_unit_${chunk_suffix}) | tee test.log
                                """
                                }
                            }catch (err) {
                                sh """
                                    cat test.log | cut -d" " -f2- | grep -Ev "^\\[[[:digit:]]{4}(/[[:digit:]]{2}){2}" | grep -A 30 "\\-------" | grep -A 29 "^FAIL:"
                                """
                                throw err
                            }finally {
                                // sh"""
                                // cat test.log
                                // go get github.com/tebeka/go2xunit
                                // cat test.log | go2xunit > junit.xml
                                // """
                                // junit "junit.xml"
                            }
                        }
                    }
                }
            }

            def run_race_test = { chunk_suffix ->
                node(testSlave) {
                    def ws = pwd()
                    deleteDir()
                    println "debug command:\nkubectl -n jenkins-ci exec -ti ${NODE_NAME} bash"

                    unstash 'tidb'

                    dir("go/src/github.com/pingcap/tidb") {
                        container("golang") {
                            try{
                                timeout(20) {
                                    sh """
                                set +e
                                killall -9 -r tidb-server
                                killall -9 -r tikv-server
                                killall -9 -r pd-server
                                rm -rf /tmp/tidb
                                set -e
                                set -o pipefail
                                export log_level=info
                                time ${goTestEnv} go test -v -vet=off -p 5 -timeout 20m -race \$(cat packages_race_${chunk_suffix}) | tee test.log
                                """
                                }
                            }catch (err) {
                                sh """
                                    cat test.log | cut -d" " -f2- | grep -Ev "^\\[[[:digit:]]{4}(/[[:digit:]]{2}){2}" | grep -A 30 "\\-------" | grep -A 29 "^FAIL:"
                                """
                                throw err
                            }//finally {
                            // sh"""
                            // cat test.log
                            // go get github.com/tebeka/go2xunit
                            // cat test.log | go2xunit > junit.xml
                            // """
                            // junit "junit.xml"
                            //}
                        }
                    }
                }
            }


            def run_race_test_heavy_with_args = { chunk_suffix, extraArgs ->
                node(testSlave) {
                    def ws = pwd()
                    deleteDir()
                    println "debug command:\nkubectl -n jenkins-ci exec -ti ${NODE_NAME} bash"

                    unstash 'tidb'

                    dir("go/src/github.com/pingcap/tidb") {
                        container("golang") {
                            try {
                                timeout(20) {
                                    sh """
                                set +e
                                killall -9 -r tidb-server
                                killall -9 -r tikv-server
                                killall -9 -r pd-server
                                rm -rf /tmp/tidb
                                set -e
                                set -o pipefail
                                export log_level=info
<<<<<<< HEAD
                                time GORACE="history_size=7" ${goTestEnv} go test -v -vet=off -p 5 -timeout 20m -race \$(cat packages_race_${chunk_suffix}) ${extraArgs} |tee test.log
=======
                                time GORACE="history_size=7" ${goTestEnv} go test -v -vet=off -p 5 -timeout 20m -race \$(cat packages_race_${chunk_suffix}) ${extraArgs} ｜ tee test.log
>>>>>>> 26387676
                                """
                                }
                            }catch (err) {
                                sh """
                                    cat test.log | cut -d" " -f2- | grep -Ev "^\\[[[:digit:]]{4}(/[[:digit:]]{2}){2}" | grep -A 30 "\\-------" | grep -A 29 "^FAIL:"
                                """
                                throw err
                            }finally {
                                // sh"""
                                // cat test.log
                                // go get github.com/tebeka/go2xunit
                                // cat test.log | go2xunit > junit.xml
                                // """
                                // junit "junit.xml"
                            }
                        }
                    }
                }
            }

            def run_race_test_heavy = { chunk_suffix, extraArgs ->
                run_race_test_heavy_with_args(chunk_suffix, "")
            }

            def run_race_test_heavy_parallel = { chunk_suffix ->
                run_race_test_heavy_with_args(chunk_suffix, "-check.p")
            }

            def run_leak_test = { chunk_suffix ->
                node(testSlave) {
                    def ws = pwd()
                    deleteDir()
                    println "debug command:\nkubectl -n jenkins-ci exec -ti ${NODE_NAME} bash"

                    unstash 'tidb'

                    dir("go/src/github.com/pingcap/tidb") {
                        container("golang") {
                            try{
                                timeout(20) {
                                    sh """
                                set +e
                                killall -9 -r tidb-server
                                killall -9 -r tikv-server
                                killall -9 -r pd-server
                                rm -rf /tmp/tidb
                                set -e
                                set -o pipefail
                                export log_level=info 
<<<<<<< HEAD
                                time ${goTestEnv} CGO_ENABLED=1 go test -v -p 5 -tags leak \$(cat packages_leak_${chunk_suffix}) |tee test.log
=======
                                time ${goTestEnv} CGO_ENABLED=1 go test -v -p 5 -tags leak \$(cat packages_leak_${chunk_suffix}) ｜ tee test.log
>>>>>>> 26387676
                                """
                                }
                            }catch (err) {
                                sh """
                                    cat test.log | cut -d" " -f2- | grep -Ev "^\\[[[:digit:]]{4}(/[[:digit:]]{2}){2}" | grep -A 30 "\\-------" | grep -A 29 "^FAIL:"
                                """
                                throw err
                            }finally {
                                // sh"""
                                // cat test.log
                                // go get github.com/tebeka/go2xunit
                                // cat test.log | go2xunit > junit.xml
                                // """
                                // junit "junit.xml"
                            }
                        }
                    }
                }
            }

            // 将执行较慢的 chunk 放在前面优先调度，以减轻调度的延迟对执行时间的影响
            def tests = [:]

            def suites = """testSuite1|testSuite|testSuite7|testSuite5|testSuiteAgg|
                            testSuiteJoin1|tiflashTestSuite|testFastAnalyze|testSuiteP2|testSuite2"""
            def cmd1 = String.format('-check.f "%s"', suites)
            def cmd2 = String.format('-check.exclude "%s"', suites)
            tests["Race Test Chunk #9 executor-part1"] = {
                run_race_test_heavy_with_args(9, cmd1)
            }
            tests["Race Test Chunk #9 executor-part2"] = {
                run_race_test_heavy_with_args(9, cmd2)
            }

            tests["Race Test Chunk #10"] = {
                run_race_test(10)
            }
            // run race #8 in parallel mode for master branch\
            if (ghprbTargetBranch == "master") {
                tests["Race Test Chunk #7 ddl-DBSuite|SerialDBSuite"] = {
                    run_race_test_heavy_with_args(7, '-check.f "testDBSuite|testSerialDBSuite"')
                }

                tests["Race Test Chunk #7 ddl-other suite"] = {
                    run_race_test_heavy_with_args(7, '-check.exclude "testDBSuite|testSerialDBSuite"')
                }

                tests["Race Test Chunk #6 planner/core-testIntegrationSerialSuite"] = {
                    run_race_test_heavy_with_args(6, '-check.f "testIntegrationSerialSuite"')	
                }
                tests["Race Test Chunk #6 planner/core-testIntegrationSuite"] = {
                    run_race_test_heavy_with_args(6, '-check.f "testIntegrationSuite"')	
                }
                tests["Race Test Chunk #6 planner/core-testPlanSuite"] = {
                    run_race_test_heavy_with_args(6, '-check.f "testPlanSuite"')	
                }
                tests["Race Test Chunk #6 planner/core-other suite"] = {
                    run_race_test_heavy_with_args(6, '-check.exclude "testPlanSuite|testIntegrationSuite|testIntegrationSerialSuite"')
                }
                tests["Race Test Chunk #8 session"] = {
                    run_race_test_heavy_parallel(8)
                }

            } else {
                tests["Race Test Chunk #7 ddl"] = {
                    run_race_test_heavy(7)
                }

                tests["Race Test Chunk #6 planner/core"] = {
                    run_race_test_heavy(6)
                }

                tests["Race Test Chunk #8 session"] = {
                    run_race_test_heavy(8)
                }
            }

            tests["Race Test Chunk #12 expression"] = {
                run_race_test(12)
            }

            tests["Race Test Chunk #1"] = {
                run_race_test(1)
            }

            tests["Race Test Chunk #2"] = {
                run_race_test(2)
            }

            tests["Race Test Chunk #3"] = {
                run_race_test(3)
            }

            tests["Race Test Chunk #4"] = {
                run_race_test(4)
            }

            tests["Race Test Chunk #5"] = {
                run_race_test(5)
            }

            tests["Race Test Chunk #13"] = {
                run_race_test(13)
            }


            tests["Unit Test Chunk #1"] = {
                run_unit_test(1)
            }

            tests["Unit Test Chunk #2"] = {
                run_unit_test(2)
            }

            tests["Unit Test Chunk #3"] = {
                run_unit_test(3)
            }

            tests["Unit Test Chunk #4"] = {
                run_unit_test(4)
            }

            tests["Unit Test Chunk #5"] = {
                run_unit_test(5)
            }

            tests["Unit Test Chunk #6"] = {
                run_unit_test(6)
            }

            tests["Unit Test Chunk #7"] = {
                run_unit_test(7)
            }

            tests["Unit Test Chunk #8"] = {
                run_unit_test(8)
            }

            tests["Leak Test Chunk #1"] = {
                run_leak_test(1)
            }

            tests["Leak Test Chunk #2"] = {
                run_leak_test(2)
            }

            tests["Leak Test Chunk #3"] = {
                run_leak_test(3)
            }

            tests["Leak Test Chunk #4"] = {
                run_leak_test(4)
            }

            tests["Leak Test Chunk #5"] = {
                run_leak_test(5)
            }

            tests["Leak Test Chunk #6"] = {
                run_leak_test(6)
            }

            tests["Leak Test Chunk #7"] = {
                run_leak_test(7)
            }

            tests["Leak Test Chunk #8"] = {
                run_leak_test(8)
            }

            parallel tests
        }

        currentBuild.result = "SUCCESS"
        node(buildSlave){
            container("golang"){
                sh """
		    echo "done" > done
		    curl -F ci_check/tidb/${ghprbActualCommit}=@done ${FILE_SERVER_URL}/upload
		    """
            }
        }
    }
}
catch (org.jenkinsci.plugins.workflow.steps.FlowInterruptedException e) {
    println e
    // this ambiguous condition means a user probably aborted
    currentBuild.result = "ABORTED"
} catch (hudson.AbortException e) {
    println e
    // this ambiguous condition means during a shell step, user probably aborted
    if (e.getMessage().contains('script returned exit code 143')) {
        currentBuild.result = "ABORTED"
    } else {
        currentBuild.result = "FAILURE"
    }
} catch (InterruptedException e) {
    println e
    currentBuild.result = "ABORTED"
}
catch (Exception e) {
    if (e.getMessage().equals("hasBeenTested")) {
        currentBuild.result = "SUCCESS"
    } else {
        currentBuild.result = "FAILURE"
        slackcolor = 'danger'
        echo "${e}"
    }
}

stage("upload status"){
    node{
        sh """curl --connect-timeout 2 --max-time 4 -d '{"job":"$JOB_NAME","id":$BUILD_NUMBER}' http://172.16.5.25:36000/api/v1/ci/job/sync || true"""
    }
}

stage('Summary') {
    echo "Send slack here ..."
    def duration = ((System.currentTimeMillis() - currentBuild.startTimeInMillis - waitBuildDone) / 1000 / 60).setScale(2, BigDecimal.ROUND_HALF_UP)
    def slackmsg = "[#${ghprbPullId}: ${ghprbPullTitle}]" + "\n" +
            "${ghprbPullLink}" + "\n" +
            "${ghprbPullDescription}" + "\n" +
            "Unit Test Result: `${currentBuild.result}`" + "\n" +
            "Elapsed Time: `${duration} mins` " + "\n" +
            "${env.RUN_DISPLAY_URL}"

    if (currentBuild.result == "SUCCESS" && duration >= 3 && ghprbTargetBranch == "master") {
        slackSend channel: '#jenkins-ci-3-minutes', color: 'danger', teamDomain: 'pingcap', tokenCredentialId: 'slack-pingcap-token', message: "${slackmsg}"
    }

    // if (currentBuild.result != "SUCCESS") {
    // slackSend channel: '#jenkins-ci', color: 'danger', teamDomain: 'pingcap', tokenCredentialId: 'slack-pingcap-token', message: "${slackmsg}"
    // }

    if (currentBuild.result == "SUCCESS" && ghprbTargetBranch == "master") {
        build job: 'extract_unittest_log', wait: false, parameters: [[$class: 'StringParameterValue', name: 'BUILD_NUMBER', value: "${BUILD_NUMBER}"]]
    }
}<|MERGE_RESOLUTION|>--- conflicted
+++ resolved
@@ -324,11 +324,7 @@
                                 set -e
                                 set -o pipefail
                                 export log_level=info
-<<<<<<< HEAD
-                                time GORACE="history_size=7" ${goTestEnv} go test -v -vet=off -p 5 -timeout 20m -race \$(cat packages_race_${chunk_suffix}) ${extraArgs} |tee test.log
-=======
-                                time GORACE="history_size=7" ${goTestEnv} go test -v -vet=off -p 5 -timeout 20m -race \$(cat packages_race_${chunk_suffix}) ${extraArgs} ｜ tee test.log
->>>>>>> 26387676
+                                time GORACE="history_size=7" ${goTestEnv} go test -v -vet=off -p 5 -timeout 20m -race \$(cat packages_race_${chunk_suffix}) ${extraArgs} | tee test.log
                                 """
                                 }
                             }catch (err) {
@@ -378,11 +374,7 @@
                                 set -e
                                 set -o pipefail
                                 export log_level=info 
-<<<<<<< HEAD
-                                time ${goTestEnv} CGO_ENABLED=1 go test -v -p 5 -tags leak \$(cat packages_leak_${chunk_suffix}) |tee test.log
-=======
-                                time ${goTestEnv} CGO_ENABLED=1 go test -v -p 5 -tags leak \$(cat packages_leak_${chunk_suffix}) ｜ tee test.log
->>>>>>> 26387676
+                                time ${goTestEnv} CGO_ENABLED=1 go test -v -p 5 -tags leak \$(cat packages_leak_${chunk_suffix}) | tee test.log
                                 """
                                 }
                             }catch (err) {
