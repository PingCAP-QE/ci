/*
* @TIDB_HASH
* @TIKV_HASH
* @PD_HASH
* @BINLOG_HASH
* @LIGHTNING_HASH
* @TOOLS_HASH
* @CDC_HASH
* @BR_HASH
* @IMPORTER_HASH
* @TIFLASH_HASH
* @RELEASE_TAG
* @FORCE_REBUILD
* @RELEASE_BRANCH
* @NGMonitoring_HASH
* @TIKV_PRID
*/
GO_BIN_PATH="/usr/local/go/bin"
def boolean tagNeedUpgradeGoVersion(String tag) {
    if (tag.startsWith("v") && tag > "v5.1") {
        println "tag=${tag} need upgrade go version"
        return true
    }
    return false
}

def isNeedGo1160 = tagNeedUpgradeGoVersion(RELEASE_TAG)
if (isNeedGo1160) {
    println "This build use go1.16"
    GO_BIN_PATH="/usr/local/go1.16.4/bin"
} else {
    println "This build use go1.13"
}
println "GO_BIN_PATH=${GO_BIN_PATH}"


def slackcolor = 'good'
os = "darwin"
arch = "arm64"
platform = "${os}-${arch}"
def TIDB_CTL_HASH = "master"

def checkIfFileCacheExists(product, hash, binary) {
    if (params.FORCE_REBUILD) {
        return false
    }
    if (!fileExists("gethash.py")) {
        sh "curl -s ${FILE_SERVER_URL}/download/builds/pingcap/ee/gethash.py > gethash.py"
    }
    def filepath = "builds/pingcap/${product}/optimization/${hash}/${platform}/${binary}.tar.gz"
    if (product == "br") {
        filepath = "builds/pingcap/${product}/optimization/${RELEASE_TAG}/${hash}/${platform}/${binary}.tar.gz"
    }
    if (product == "ticdc") {
        filepath = "builds/pingcap/${product}/optimization/${hash}/${platform}/${binary}-${os}-${arch}.tar.gz"
    }
    if (product == "dumpling") {
        filepath = "builds/pingcap/${product}/optimization/${hash}/${platform}/${binary}-${os}-${arch}.tar.gz"
    }
    if (product == "tiflash") {
        filepath = "builds/pingcap/${product}/optimization/${RELEASE_TAG}/${hash}/${platform}/${binary}.tar.gz"
    }

    result = sh(script: "curl -I ${FILE_SERVER_URL}/download/${filepath} -X \"HEAD\"|grep \"200 OK\"", returnStatus: true)
    // result equal 0 mean cache file exists
    if (result == 0) {
        echo "file ${FILE_SERVER_URL}/download/${filepath} found in cache server,skip build again"
        return true
    }
    return false
}

def build_upload = { product, hash, binary ->
    stage("Build ${product}") {
        node("mac-arm") {
            if (checkIfFileCacheExists(product, hash, binary)) {
                return
            }
            def repo = "git@github.com:pingcap/${product}.git"
            if (RELEASE_TAG >= "v5.2.0" && product == "br") {
                repo = "git@github.com:pingcap/tidb.git"
            }
            if (RELEASE_TAG >= "v5.3.0" && product == "dumpling") {
                repo = "git@github.com:pingcap/tidb.git"
            }
            def workspace = WORKSPACE
            dir("${workspace}/go/src/github.com/pingcap/${product}") {
                deleteDir()
                try {
                    checkout changelog: false, poll: true,
                            scm: [$class: 'GitSCM', branches: [[name: "${hash}"]], doGenerateSubmoduleConfigurations: false,
                                  extensions: [[$class: 'CheckoutOption', timeout: 30],
                                               [$class: 'CloneOption', timeout: 60],
                                               [$class: 'PruneStaleBranch'],
                                               [$class: 'CleanBeforeCheckout']], submoduleCfg: [],
                                  userRemoteConfigs: [[credentialsId: 'github-sre-bot-ssh',
                                                       refspec      : '+refs/heads/*:refs/remotes/origin/*',
                                                       url          : "${repo}"]]]
                } catch (info) {
                    retry(10) {
                        echo "checkout failed, retry..."
                        sleep 5
                        if (sh(returnStatus: true, script: '[ -d .git ] || git rev-parse --git-dir > /dev/null 2>&1') != 0) {
                            deleteDir()
                        }
                        checkout changelog: false, poll: true,
                                scm: [$class: 'GitSCM', branches: [[name: "${hash}"]], doGenerateSubmoduleConfigurations: false,
                                      extensions: [[$class: 'CheckoutOption', timeout: 30],
                                                   [$class: 'CloneOption', timeout: 60],
                                                   [$class: 'PruneStaleBranch'],
                                                   [$class: 'CleanBeforeCheckout']], submoduleCfg: [],
                                      userRemoteConfigs: [[credentialsId: 'github-sre-bot-ssh',
                                                           refspec      : '+refs/heads/*:refs/remotes/origin/*',
                                                           url          : "${repo}"]]]
                    }
                }
                if (product == "tidb-ctl") {
                    hash = sh(returnStdout: true, script: "git rev-parse HEAD").trim()
                }
                def filepath = "builds/pingcap/${product}/optimization/${hash}/${platform}/${binary}.tar.gz"
                if (product == "br") {
                    filepath = "builds/pingcap/${product}/optimization/${RELEASE_TAG}/${hash}/${platform}/${binary}.tar.gz"
                }
                def target = "${product}-${RELEASE_TAG}-${os}-${arch}"
                if (product == "ticdc") {
                    target = "${product}-${os}-${arch}"
                    filepath = "builds/pingcap/${product}/optimization/${hash}/${platform}/${product}-${os}-${arch}.tar.gz"
                }
                if (product == "dumpling") {
                    filepath = "builds/pingcap/${product}/optimization/${hash}/${platform}/${product}-${os}-${arch}.tar.gz"
                }
                if (product == "tidb-ctl") {
                    sh """
                    export GOPATH=/Users/pingcap/gopkg
                    export PATH=/usr/local/opt/binutils/bin:/usr/local/bin:/Users/pingcap/.cargo/bin:/opt/homebrew/bin:/opt/homebrew/sbin:/usr/local/bin:/usr/bin:/bin:/usr/sbin:/sbin:${GO_BIN_PATH}
                    go build -o /Users/pingcap/binarys/${product}
                    rm -rf ${target}
                    mkdir -p ${target}/bin
                    cp /Users/pingcap/binarys/${product} ${target}/bin/            
                    """
                }

                if (product in ["tidb", "tidb-binlog", "pd"]) {
                    sh """
                    for a in \$(git tag --contains ${hash}); do echo \$a && git tag -d \$a;done
                    git tag -f ${RELEASE_TAG} ${hash}
                    git branch -D refs/tags/${RELEASE_TAG} || true
                    git checkout -b refs/tags/${RELEASE_TAG}
                    export GOPATH=/Users/pingcap/gopkg
                    export PATH=/usr/local/opt/binutils/bin:/usr/local/bin:/Users/pingcap/.cargo/bin:/opt/homebrew/bin:/opt/homebrew/sbin:/usr/local/bin:/usr/bin:/bin:/usr/sbin:/sbin:${GO_BIN_PATH}
                    if [ ${product} != "pd" ]; then
                        make clean
                    fi;
                    git checkout .
                    make
                    if [ ${product} = "pd" ]; then
                        make tools;
                    fi;
                    rm -rf ${target}
                    mkdir -p ${target}/bin
                    if [ ${product} = "tidb" ]; then
                        cp /Users/pingcap/binarys/tidb-ctl ${target}/bin/
                    fi;
                    cp bin/* ${target}/bin
                    """
                }
                if (product in ["tidb-tools", "ticdc", "br"]) {
                    sh """
                    for a in \$(git tag --contains ${hash}); do echo \$a && git tag -d \$a;done
                    git tag -f ${RELEASE_TAG} ${hash}
                    git branch -D refs/tags/${RELEASE_TAG} || true
                    git checkout -b refs/tags/${RELEASE_TAG}
                    export GOPATH=/Users/pingcap/gopkg
                    export PATH=/usr/local/opt/binutils/bin:/usr/local/bin:/Users/pingcap/.cargo/bin:/opt/homebrew/bin:/opt/homebrew/sbin:/usr/local/bin:/usr/bin:/bin:/usr/sbin:/sbin:${GO_BIN_PATH}
                    if [ ${product} = "tidb-tools" ]; then
                        make clean;
                    fi;  
                    if [ $RELEASE_TAG \\> "v5.2.0" ] || [ $RELEASE_TAG == "v5.2.0" ] && [ $product == "br" ]; then
                        make build_tools
                    else
                        make build
                    fi;
                    rm -rf ${target}
                    mkdir -p ${target}/bin
                    mv bin/* ${target}/bin/
                    """
                }
<<<<<<< HEAD
                 if (product in ["ng-monitoring"]) {
=======

                if (product in ["dumpling"]) {
>>>>>>> c7a82e22
                    sh """
                    for a in \$(git tag --contains ${hash}); do echo \$a && git tag -d \$a;done
                    git tag -f ${RELEASE_TAG} ${hash}
                    git branch -D refs/tags/${RELEASE_TAG} || true
                    git checkout -b refs/tags/${RELEASE_TAG}
                    export GOPATH=/Users/pingcap/gopkg
<<<<<<< HEAD
                    export PATH=/Users/pingcap/.cargo/bin:/usr/local/bin:/usr/bin:/bin:/usr/sbin:/sbin:/Users/pingcap/.cargo/bin:${GO_BIN_PATH}
                    make
=======
                    export PATH=/usr/local/opt/binutils/bin:/usr/local/bin:/Users/pingcap/.cargo/bin:/opt/homebrew/bin:/opt/homebrew/sbin:/usr/local/bin:/usr/bin:/bin:/usr/sbin:/sbin:${GO_BIN_PATH}
                    
                    if [ $RELEASE_TAG \\> "v5.3.0" ] || [ $RELEASE_TAG == "v5.3.0" ]; then
                        make build_dumpling
                    else
                        make build
                    fi;
>>>>>>> c7a82e22
                    rm -rf ${target}
                    mkdir -p ${target}/bin
                    mv bin/* ${target}/bin/
                    """
                }
<<<<<<< HEAD

=======
>>>>>>> c7a82e22
                sh """
                    tar czvf ${target}.tar.gz ${target}
                    curl -F ${filepath}=@${target}.tar.gz ${FILE_SERVER_URL}/upload
                """
            }
        }
    }
}

try {
    stage("Validating HASH") {
        node("mac-arm") {
            def ws = pwd()
            deleteDir()
            println "${ws}"
            sh "curl -s ${FILE_SERVER_URL}/download/builds/pingcap/ee/gethash.py > gethash.py"
            if (TIDB_HASH.length() < 40 || TIKV_HASH.length() < 40 || PD_HASH.length() < 40 || BINLOG_HASH.length() < 40 ||
                    TIFLASH_HASH.length() < 40 || TOOLS_HASH.length() < 40 || BR_HASH.length() < 40 || CDC_HASH.length() < 40) {
                println "build must be used with githash."
                sh "exit 2"
            }
            if (IMPORTER_HASH.length() < 40 && RELEASE_TAG < "v5.2.0"){
                println "build must be used with githash."
                sh "exit 2"
            }
        }
    }

    stage("Build") {
        builds = [:]
        
        builds["Build tidb-ctl"] = {
            build_upload("tidb-ctl", TIDB_CTL_HASH, "tidb-ctl")
        }
        builds["Build tidb"] = {
            build_upload("tidb", TIDB_HASH, "tidb-server")
        }
        builds["Build tidb-binlog"] = {
            build_upload("tidb-binlog", BINLOG_HASH, "tidb-binlog")
        }
        builds["Build tidb-tools"] = {
            build_upload("tidb-tools", TOOLS_HASH, "tidb-tools")
        }
        builds["Build pd"] = {
            build_upload("pd", PD_HASH, "pd-server")
        }
        builds["Build ticdc"] = {
            build_upload("ticdc", CDC_HASH, "ticdc")
        }
        builds["Build br"] = {
            build_upload("br", BR_HASH, "br")
        }
        builds["Build dumpling"] = {
            build_upload("dumpling", DUMPLING_HASH, "dumpling")
        }
        if (RELEASE_TAG >= "v5.3.0") {
            builds["Build NGMonitoring"] = {
                build_upload("ng-monitoring", NGMonitoring_HASH, "ng-monitoring")
            }
        }
        

        if (SKIP_TIFLASH == "false") {
            builds["Build tiflash"] = {
                stage("Build tiflash") {
                    node("mac-arm-tiflash") {
                        def ws = pwd()
                        dir("tics") {
                            if (checkIfFileCacheExists("tiflash", TIFLASH_HASH, "tiflash")) {
                                return
                            }
                            deleteDir()
                            def target = "tiflash-${RELEASE_TAG}-${os}-${arch}"
                            def filepath = "builds/pingcap/tiflash/optimization/${RELEASE_TAG}/${TIFLASH_HASH}/${platform}/tiflash.tar.gz"
                            retry(20) {
                                if (sh(returnStatus: true, script: '[ -d .git ] || git rev-parse --git-dir > /dev/null 2>&1') != 0) {
                                    deleteDir()
                                }
                                checkout changelog: false, poll: true, scm: [$class: 'GitSCM', branches: [[name: "${TIFLASH_HASH}"]], doGenerateSubmoduleConfigurations: false, extensions: [[$class: 'CheckoutOption', timeout: 30], [$class: 'PruneStaleBranch'], [$class: 'CleanBeforeCheckout'], [$class: 'CloneOption', timeout: 60], [$class: 'SubmoduleOption', disableSubmodules: false, parentCredentials: true, recursiveSubmodules: true, trackingSubmodules: false, reference: '', shallow: true, threads: 8], [$class: 'LocalBranch']], submoduleCfg: [], userRemoteConfigs: [[credentialsId: 'github-sre-bot-ssh', refspec: '+refs/heads/*:refs/remotes/origin/*', url: 'git@github.com:pingcap/tics.git']]]
                            }
                            sh """
                            for a in \$(git tag --contains ${TIFLASH_HASH}); do echo \$a && git tag -d \$a;done
                            git tag -f ${RELEASE_TAG} ${TIFLASH_HASH}
                            git branch -D refs/tags/${RELEASE_TAG} || true
                            git checkout -b refs/tags/${RELEASE_TAG}
                            """
                            sh """
                            cp -f /Users/pingcap/birdstorm/fix-poco.sh ${ws}
                            cp -f /Users/pingcap/birdstorm/fix-libdaemon.sh ${ws}
                            ${ws}/fix-poco.sh
                            ${ws}/fix-libdaemon.sh
                            export GOPATH=/Users/pingcap/gopkg
                            export PROTOC=/usr/local/bin/protoc
                            export PATH=/usr/local/opt/binutils/bin:/usr/local/bin:/Users/pingcap/.cargo/bin:/opt/homebrew/bin:/opt/homebrew/sbin:/usr/local/bin:/usr/bin:/bin:/usr/sbin:/sbin:${GO_BIN_PATH}
                            mkdir -p release-darwin/build/
                            [ -f "release-darwin/build/build-release.sh" ] || curl -s ${FILE_SERVER_URL}/download/builds/pingcap/ee/tiflash/build-release.sh > release-darwin/build/build-release.sh
                            [ -f "release-darwin/build/build-cluster-manager.sh" ] || curl -s ${FILE_SERVER_URL}/download/builds/pingcap/ee/tiflash/build-cluster-manager.sh > release-darwin/build/build-cluster-manager.sh
                            [ -f "release-darwin/build/build-tiflash-proxy.sh" ] || curl -s ${FILE_SERVER_URL}/download/builds/pingcap/ee/tiflash/build-tiflash-proxy.sh > release-darwin/build/build-tiflash-proxy.sh
                            [ -f "release-darwin/build/build-tiflash-release.sh" ] || curl -s ${FILE_SERVER_URL}/download/builds/pingcap/ee/tiflash/build-tiflash-release.sh > release-darwin/build/build-tiflash-release.sh
                            chmod +x release-darwin/build/*
                            ./release-darwin/build/build-release.sh
                            ls -l ./release-darwin/tiflash/
                            """
                            sh """
                            cd release-darwin
                            mv tiflash ${target}
                            tar --exclude=${target}.tar.gz -czvf ${target}.tar.gz ${target}
                            curl -F ${filepath}=@${target}.tar.gz ${FILE_SERVER_URL}/upload
                            """
                        }
                    }
                }
            }
        }

        builds["Build tikv"] = {
            stage("Build tikv") {
                node("mac-arm") {
                    dir("go/src/github.com/pingcap/tikv") {
                        if (checkIfFileCacheExists("tikv", TIKV_HASH, "tikv-server")) {
                            return
                        }
                        deleteDir()
                        def target = "tikv-${RELEASE_TAG}-${os}-${arch}"
                        def filepath = "builds/pingcap/tikv/optimization/${TIKV_HASH}/${platform}/tikv-server.tar.gz"

                        def specStr = "+refs/pull/*:refs/remotes/origin/pr/*"
                        if (TIKV_PRID != null && TIKV_PRID != "") {
                            specStr = "+refs/pull/${TIKV_PRID}/*:refs/remotes/origin/pr/${TIKV_PRID}/*"
                        }
                        def branch = TIKV_HASH
                        if (RELEASE_BRANCH != null && RELEASE_BRANCH != "") {
                            branch =RELEASE_BRANCH
                        }

                        retry(20) {
                            if (sh(returnStatus: true, script: '[ -d .git ] || git rev-parse --git-dir > /dev/null 2>&1') != 0) {
                                deleteDir()
                            }
                            checkout changelog: false, poll: true, scm: [$class: 'GitSCM', branches: [[name: "${branch}"]], doGenerateSubmoduleConfigurations: false, extensions: [[$class: 'CheckoutOption', timeout: 30], [$class: 'CloneOption', timeout: 60], [$class: 'PruneStaleBranch'], [$class: 'CleanBeforeCheckout']], submoduleCfg: [], userRemoteConfigs: [[credentialsId: 'github-sre-bot-ssh', refspec: specStr, url: 'git@github.com:tikv/tikv.git']]]
                        }
                        
                        sh """
                        git checkout -f ${TIKV_HASH}
                        for a in \$(git tag --contains ${TIKV_HASH}); do echo \$a && git tag -d \$a;done
                        git tag -f ${RELEASE_TAG} ${TIKV_HASH}
                        git branch -D refs/tags/${RELEASE_TAG} || true
                        git checkout -b refs/tags/${RELEASE_TAG}
                        """
                        
                        sh """
                        export PROTOC=/usr/local/bin/protoc
                        export GOPATH=/Users/pingcap/gopkg
                        export PATH=/usr/local/opt/binutils/bin:/usr/local/bin:/Users/pingcap/.cargo/bin:/opt/homebrew/bin:/opt/homebrew/sbin:/usr/local/bin:/usr/bin:/bin:/usr/sbin:/sbin:${GO_BIN_PATH}
                        CARGO_TARGET_DIR=/Users/pingcap/.target ROCKSDB_SYS_STATIC=1 ROCKSDB_SYS_SSE=0 make dist_release
                        rm -rf ${target}
                        mkdir -p ${target}/bin
                        cp bin/* /Users/pingcap/binarys
                        cp bin/* ${target}/bin
                        tar -czvf ${target}.tar.gz ${target}
                        curl -F ${filepath}=@${target}.tar.gz ${FILE_SERVER_URL}/upload
                        """
                    }
                }
            }
        }

        // builds["Build importer"] = {
        //     stage("Build importer") {
        //         node("mac-arm") {
        //             dir("go/src/github.com/pingcap/importer") {
        //                 if (checkIfFileCacheExists("importer", IMPORTER_HASH, "importer")) {
        //                     return
        //                 }
        //                 deleteDir()
        //                 def target = "importer-${RELEASE_TAG}-${os}-${arch}"
        //                 def filepath = "builds/pingcap/importer/optimization/${IMPORTER_HASH}/${platform}/importer.tar.gz"
        //                 retry(20) {
        //                     if (sh(returnStatus: true, script: '[ -d .git ] || git rev-parse --git-dir > /dev/null 2>&1') != 0) {
        //                         deleteDir()
        //                     }
        //                     checkout changelog: false, poll: true, scm: [$class: 'GitSCM', branches: [[name: "${IMPORTER_HASH}"]], doGenerateSubmoduleConfigurations: false, extensions: [[$class: 'CheckoutOption', timeout: 30], [$class: 'CloneOption', timeout: 60], [$class: 'PruneStaleBranch'], [$class: 'CleanBeforeCheckout']], submoduleCfg: [], userRemoteConfigs: [[credentialsId: 'github-sre-bot-ssh', refspec: '+refs/heads/*:refs/remotes/origin/*', url: 'git@github.com:tikv/importer.git']]]
        //                 }
                        
        //                 sh """
        //                 for a in \$(git tag --contains ${IMPORTER_HASH}); do echo \$a && git tag -d \$a;done
        //                 git tag -f ${RELEASE_TAG} ${IMPORTER_HASH}
        //                 git branch -D refs/tags/${RELEASE_TAG} || true
        //                 git checkout -b refs/tags/${RELEASE_TAG}
        //                 """
                        
        //                 sh """
        //                 export PROTOC=/usr/local/bin/protoc
        //                 export GOPATH=/Users/pingcap/gopkg
        //                 export PATH=/opt/homebrew/bin:/Users/pingcap/.cargo/bin:/usr/local/bin:/usr/bin:/bin:/usr/sbin:/sbin:/Users/pingcap/.cargo/bin:${GO_BIN_PATH}:/usr/local/opt/binutils/bin/
        //                 ROCKSDB_SYS_SSE=0 make release
        //                 rm -rf ${target}
        //                 mkdir -p ${target}/bin
        //                 cp target/release/tikv-importer ${target}/bin
        //                 tar --exclude=${target}.tar.gz -czvf ${target}.tar.gz ${target}
        //                 curl -F ${filepath}=@${target}.tar.gz ${FILE_SERVER_URL}/upload
        //                 """
        //             }
        //         }
        //     }
        // }

        parallel builds
    }
    currentBuild.result = "SUCCESS"
} catch (Exception e ) {
    currentBuild.result = "FAILURE"
    slackcolor = 'danger'
    echo "${e}"
}

stage('Summary') {
    echo "Send slack here ..."
    //slackSend channel: "", color: "${slackcolor}", teamDomain: 'pingcap', tokenCredentialId: 'slack-pingcap-token', message: "${slackmsg}"
    // if (currentBuild.result != "SUCCESS") {
    //     slackSend channel: '#jenkins-ci-build-critical', color: 'danger', teamDomain: 'pingcap', tokenCredentialId: 'slack-pingcap-token', message: "${slackmsg}"
    // }
}<|MERGE_RESOLUTION|>--- conflicted
+++ resolved
@@ -185,22 +185,14 @@
                     mv bin/* ${target}/bin/
                     """
                 }
-<<<<<<< HEAD
-                 if (product in ["ng-monitoring"]) {
-=======
 
                 if (product in ["dumpling"]) {
->>>>>>> c7a82e22
                     sh """
                     for a in \$(git tag --contains ${hash}); do echo \$a && git tag -d \$a;done
                     git tag -f ${RELEASE_TAG} ${hash}
                     git branch -D refs/tags/${RELEASE_TAG} || true
                     git checkout -b refs/tags/${RELEASE_TAG}
                     export GOPATH=/Users/pingcap/gopkg
-<<<<<<< HEAD
-                    export PATH=/Users/pingcap/.cargo/bin:/usr/local/bin:/usr/bin:/bin:/usr/sbin:/sbin:/Users/pingcap/.cargo/bin:${GO_BIN_PATH}
-                    make
-=======
                     export PATH=/usr/local/opt/binutils/bin:/usr/local/bin:/Users/pingcap/.cargo/bin:/opt/homebrew/bin:/opt/homebrew/sbin:/usr/local/bin:/usr/bin:/bin:/usr/sbin:/sbin:${GO_BIN_PATH}
                     
                     if [ $RELEASE_TAG \\> "v5.3.0" ] || [ $RELEASE_TAG == "v5.3.0" ]; then
@@ -208,16 +200,26 @@
                     else
                         make build
                     fi;
->>>>>>> c7a82e22
                     rm -rf ${target}
                     mkdir -p ${target}/bin
                     mv bin/* ${target}/bin/
                     """
                 }
-<<<<<<< HEAD
-
-=======
->>>>>>> c7a82e22
+                if (product in ["ng-monitoring"]) {
+                    sh """
+                    for a in \$(git tag --contains ${hash}); do echo \$a && git tag -d \$a;done
+                    git tag -f ${RELEASE_TAG} ${hash}
+                    git branch -D refs/tags/${RELEASE_TAG} || true
+                    git checkout -b refs/tags/${RELEASE_TAG}
+                    export GOPATH=/Users/pingcap/gopkg
+                    export PATH=/Users/pingcap/.cargo/bin:/usr/local/bin:/usr/bin:/bin:/usr/sbin:/sbin:/Users/pingcap/.cargo/bin:${GO_BIN_PATH}
+                    make
+                    rm -rf ${target}
+                    mkdir -p ${target}/bin
+                    mv bin/* ${target}/bin/
+                    """
+                }
+
                 sh """
                     tar czvf ${target}.tar.gz ${target}
                     curl -F ${filepath}=@${target}.tar.gz ${FILE_SERVER_URL}/upload
