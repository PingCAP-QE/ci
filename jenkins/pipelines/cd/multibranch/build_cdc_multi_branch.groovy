@NonCPS
boolean isMoreRecentOrEqual( String a, String b ) {
    if (a == b) {
        return true
    }

    [a,b]*.tokenize('.')*.collect { it as int }.with { u, v ->
       Integer result = [u,v].transpose().findResult{ x,y -> x <=> y ?: null } ?: u.size() <=> v.size()
       return (result == 1)
    } 
}

string trimPrefix = {
    it.startsWith('release-') ? it.minus('release-') : it 
}

def boolean isBranchMatched(List<String> branches, String targetBranch) {
    for (String item : branches) {
        if (targetBranch.startsWith(item)) {
            println "targetBranch=${targetBranch} matched in ${branches}"
            return true
        }
    }
    return false
}


def isNeedGo1160 = false
releaseBranchUseGo1160 = "release-5.1"

if (!isNeedGo1160) {
    isNeedGo1160 = isBranchMatched(["master", "hz-poc"], env.BRANCH_NAME)
}
if (!isNeedGo1160 && env.BRANCH_NAME.startsWith("v") && env.BRANCH_NAME > "v5.1") {
    isNeedGo1160 = true
}
if (!isNeedGo1160 && env.BRANCH_NAME.startsWith("release-")) {
    isNeedGo1160 = isMoreRecentOrEqual(trimPrefix(env.BRANCH_NAME), trimPrefix(releaseBranchUseGo1160))
    if (isNeedGo1160) {
        println "targetBranch=${env.BRANCH_NAME}  >= ${releaseBranchUseGo1160}"
    }
}
if (isNeedGo1160) {
    println "This build use go1.16"
    GO_BUILD_SLAVE = GO1160_BUILD_SLAVE
    GO_TEST_SLAVE = GO1160_TEST_SLAVE
} else {
    println "This build use go1.13"
}
println "BUILD_NODE_NAME=${GO_BUILD_SLAVE}"
println "TEST_NODE_NAME=${GO_TEST_SLAVE}"

def BUILD_URL = 'git@github.com:pingcap/tiflow.git'

def build_path = 'go/src/github.com/pingcap/tiflow'
def slackcolor = 'good'
def githash
def ws
def branch = (env.TAG_NAME==null) ? "${env.BRANCH_NAME}" : "refs/tags/${env.TAG_NAME}"

def os = "linux"
def arch = "amd64"


def release_one(repo,hash) {
    def binary = "builds/pingcap/test/${env.BRANCH_NAME}/${repo}/${hash}/centos7/${repo}-linux-arm64.tar.gz"
    echo "release binary: ${FILE_SERVER_URL}/download/${binary}"
    def paramsBuild = [
        string(name: "ARCH", value: "arm64"),
        string(name: "OS", value: "linux"),
        string(name: "EDITION", value: "community"),
        string(name: "OUTPUT_BINARY", value: binary),
        string(name: "REPO", value: repo),
        string(name: "PRODUCT", value: "ticdc"),
        string(name: "GIT_HASH", value: hash),
        string(name: "TARGET_BRANCH", value: env.BRANCH_NAME),
        [$class: 'BooleanParameterValue', name: 'FORCE_REBUILD', value: true],
    ]
    if (env.TAG_NAME != null) {
        paramsBuild.push(string(name: "RELEASE_TAG", value: env.TAG_NAME))
    }
    build job: "build-common",
            wait: true,
            parameters: paramsBuild
}

try {
    node("${GO_BUILD_SLAVE}") {
        

        stage("Debug Info"){
            println "debug command:\nkubectl -n jenkins-ci exec -ti ${NODE_NAME} bash"
            ws = pwd()
            deleteDir()
        }
        
        stage("Checkout") {
            dir(build_path) {
                // 如果不是 TAG，直接传 branch 给下面的 checkout 语句； 否则就应该 checkout 到 refs/tags 下 .
                // 值得注意的是，即使传入的是 TAG，环境变量里的 BRANCH_NAME 和 TAG_NAME 同时会是 TAG 名，如 v3.0.0
                println branch
                retry(3) {
                    if(branch.startsWith("refs/tags")) {
                        checkout changelog: false,
                                poll: true,
                                scm: [$class: 'GitSCM',
                                        branches: [[name: branch]],
                                        doGenerateSubmoduleConfigurations: false,
                                        extensions: [[$class: 'CheckoutOption', timeout: 30],
                                                    [$class: 'LocalBranch'],
                                                    [$class: 'CloneOption', noTags: true, timeout: 60]],
                                        submoduleCfg: [],
                                        userRemoteConfigs: [[credentialsId: 'github-sre-bot-ssh',
                                                            refspec: "+${branch}:${branch}",
                                                            url: "${BUILD_URL}"]]
                                ]
                    } else {
                        checkout scm: [$class: 'GitSCM', 
                            branches: [[name: branch]],  
                            extensions: [[$class: 'LocalBranch']],
                            userRemoteConfigs: [[credentialsId: 'github-sre-bot-ssh', url: "${BUILD_URL}"]]]
                    }
                }
                

                githash = sh(returnStdout: true, script: "git rev-parse HEAD").trim()
            }
        }

        stage("Build") {
            dir(build_path) {
                container("golang") {
                    timeout(20) {
                        sh """
                        mkdir -p \$GOPATH/pkg/mod && mkdir -p ${ws}/go/pkg && ln -sf \$GOPATH/pkg/mod ${ws}/go/pkg/mod
                        GOPATH=\$GOPATH:${ws}/go make build
                        """
                    }
                }
            }
        }

        stage("Upload") {
            dir(build_path) {
<<<<<<< HEAD
                def target = "tiflow-${os}-${arch}"
                def refspath = "refs/pingcap/tiflow/${env.BRANCH_NAME}/sha1"
                def filepath = "builds/pingcap/tiflow/${env.BRANCH_NAME}/${githash}/centos7/${target}.tar.gz"
                def filepath2 = "builds/pingcap/tiflow/${githash}/centos7/${target}.tar.gz"
=======
                def target = "ticdc-${os}-${arch}"
                def refspath = "refs/pingcap/tiflow/${env.BRANCH_NAME}/sha1"
                def filepath = "builds/pingcap/ticdc/${githash}/centos7/${target}.tar.gz"
>>>>>>> 9f0603e5
                container("golang") {
                    timeout(10) {
                        sh """
                        echo "${githash}" > sha1
                        curl -F ${refspath}=@sha1 ${FILE_SERVER_URL}/upload
                        mkdir -p ${target}/bin
                        mv bin/cdc ${target}/bin/
                        tar -czvf ${target}.tar.gz ${target}
                        curl -F ${filepath}=@${target}.tar.gz ${FILE_SERVER_URL}/upload
                        curl -F ${filepath2}=@${target}.tar.gz ${FILE_SERVER_URL}/upload
                        """
                    }
                    release_one("tiflow","${githash}")
                }
            }
        }

    }

    currentBuild.result = "SUCCESS"
} catch (Exception e) {
    currentBuild.result = "FAILURE"
    slackcolor = 'danger'
    echo "${e}"
}

stage('Summary') {
    echo "Send slack here ..."
    def slackmsg = "${currentBuild.result}: `${env.JOB_NAME}` #${env.BUILD_NUMBER}:\n${env.RUN_DISPLAY_URL}\n @here"
    if (currentBuild.result != "SUCCESS" && (branch == "master" || branch.startsWith("release") || branch.startsWith("refs/tags/v"))) {
        slackSend channel: '#jenkins-ci-build-critical', color: 'danger', teamDomain: 'pingcap', tokenCredentialId: 'slack-pingcap-token', message: "${slackmsg}"
    }
}<|MERGE_RESOLUTION|>--- conflicted
+++ resolved
@@ -142,16 +142,10 @@
 
         stage("Upload") {
             dir(build_path) {
-<<<<<<< HEAD
-                def target = "tiflow-${os}-${arch}"
+                def target = "ticdc-${os}-${arch}"
                 def refspath = "refs/pingcap/tiflow/${env.BRANCH_NAME}/sha1"
                 def filepath = "builds/pingcap/tiflow/${env.BRANCH_NAME}/${githash}/centos7/${target}.tar.gz"
                 def filepath2 = "builds/pingcap/tiflow/${githash}/centos7/${target}.tar.gz"
-=======
-                def target = "ticdc-${os}-${arch}"
-                def refspath = "refs/pingcap/tiflow/${env.BRANCH_NAME}/sha1"
-                def filepath = "builds/pingcap/ticdc/${githash}/centos7/${target}.tar.gz"
->>>>>>> 9f0603e5
                 container("golang") {
                     timeout(10) {
                         sh """
