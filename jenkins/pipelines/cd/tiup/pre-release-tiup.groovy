--- conflicted
+++ resolved
@@ -28,11 +28,7 @@
 dumpling_sha1 = ""
 ng_monitoring_sha1 = ""
 tidb_ctl_githash = ""
-<<<<<<< HEAD
 tidb_monitor_initializer_sha1 = ""
-=======
-tidb_monitor_initializer_sha1=""
->>>>>>> b4ae1d02
 enterprise_plugin_sha1 = ""
 
 def OS_LINUX = "linux"
@@ -94,11 +90,7 @@
     if (TIKV_BUMPVERION_HASH.length() == 40) {
         tikv_sha1 = TIKV_BUMPVERION_HASH
     }
-<<<<<<< HEAD
     tidb_monitor_initializer_sha1 = sh(returnStdout: true, script: "python gethash.py -repo=monitoring -version=master").trim()
-=======
-    tidb_monitor_initializer_sha1=sh(returnStdout: true, script: "python gethash.py -repo=monitoring -version=master").trim()
->>>>>>> b4ae1d02
 
     println "tidb_sha1: ${tidb_sha1}"
     println "br_sha1: ${br_sha1}"
