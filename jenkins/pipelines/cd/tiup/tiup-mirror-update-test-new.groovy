/*
* @TIDB_HASH
* @TIKV_HASH
* @PD_HASH
* @BINLOG_HASH
* @CDC_HASH
* @DM_HASH
* @BR_HASH
* @DUMPLING_HASH
* @TIFLASH_HASH
* @RELEASE_TAG
* @RELEASE_BRANCH
* @ARCH_ARM
* @ARCH_X86
* @ARCH_MAC
* @ARCH_MAC_ARM
* @TIUP_ENV
* @DEBUG_MODE
*/

def get_hash = { hash_or_branch, repo ->
    if (DEBUG_MODE == "true") {
        return sh(returnStdout: true, script: "python gethash.py -repo=${repo} -version=${RELEASE_BRANCH} -source=github").trim()
    } else {
        if (hash_or_branch.length() == 40) {
            return hash_or_branch
        } else {
            return sh(returnStdout: true, script: "python gethash.py -repo=${repo} -version=${RELEASE_TAG} -s=${FILE_SERVER_URL}").trim()
        }
    }
}

def tidb_sha1, tikv_sha1, pd_sha1, tidb_ctl_sha1, dm_sha1, tidb_binlog_sha1, br_sha1, ticdc_sha1, lightning_sha1, dumpling_sha1, tiflash_sha1, platform, tag, tarball_name, tidb_version
def tidb_desc = "TiDB is an open source distributed HTAP database compatible with the MySQL protocol"
def tikv_desc = "Distributed transactional key-value database, originally created to complement TiDB"
def pd_desc = "PD is the abbreviation for Placement Driver. It is used to manage and schedule the TiKV cluster"
def ctl_desc = "TiDB controller suite"
def binlog_desc = ""
def pump_desc = "The pump componet of TiDB binlog service"
def drainer_desc = "The drainer componet of TiDB binlog service"
def pd_recover_desc = "PD Recover is a disaster recovery tool of PD, used to recover the PD cluster which cannot start or provide services normally"

def dm_master_desc = "dm-master component of Data Migration Platform"
def dm_worker_desc = "dm-worker component of Data Migration Platform"
def dmctl_desc = "dmctl component of Data Migration Platform"

def taskStartTimeInMillis = System.currentTimeMillis()
def taskFinishTimeInMillis = System.currentTimeMillis()

def download = { name, hash, os, arch ->
    if (os == "linux") {
        platform = "centos7"
    } else if (os == "darwin" && arch == "amd64") {
        platform = "darwin"
    } else if (os == "darwin" && arch == "arm64") {
        platform = "darwin-arm64"
    } else {
        sh """
        exit 1
        """
    }

    tarball_name = "${name}-${os}-${arch}.tar.gz"

    sh """
    wget ${FILE_SERVER_URL}/download/builds/pingcap/${name}/optimization/${tag}/${hash}/${platform}/${tarball_name}
    """
}

def unpack = { name, os, arch ->
    tarball_name = "${name}-${os}-${arch}.tar.gz"

    sh """
    tar -zxf ${tarball_name}
    """
}

def pack = { name, version, os, arch ->
    sh """
    mkdir -p ctls
    """

    if (name == "tidb") {
        sh """
        tiup package ${name}-server -C bin --name=${name} --release=${version} --entry=${name}-server --os=${os} --arch=${arch} --desc="${tidb_desc}"
        tiup mirror publish ${name} ${tidb_version} package/${name}-${version}-${os}-${arch}.tar.gz ${name}-server --arch ${arch} --os ${os} --desc="${tidb_desc}"
        """
    } else if (name == "tikv") {
        sh """
        mv bin/${name}-ctl ctls/
        tiup package ${name}-server -C bin --name=${name} --release=${version} --entry=${name}-server --os=${os} --arch=${arch} --desc="${tikv_desc}"
        tiup mirror publish ${name} ${tidb_version} package/${name}-${version}-${os}-${arch}.tar.gz ${name}-server --arch ${arch} --os ${os} --desc="${tikv_desc}"
        """
    } else if (name == "pd") {
        sh """
        mv bin/${name}-ctl ctls/
        tiup package ${name}-server -C bin --name=${name} --release=${version} --entry=${name}-server --os=${os} --arch=${arch} --desc="${pd_desc}"
        tiup mirror publish ${name} ${tidb_version} package/${name}-${version}-${os}-${arch}.tar.gz ${name}-server --arch ${arch} --os ${os} --desc="${pd_desc}"
        tiup package ${name}-recover -C bin --name=${name}-recover --release=${version} --entry=${name}-recover --os=${os} --arch=${arch} --desc="${pd_recover_desc}"
        tiup mirror publish ${name}-recover ${tidb_version} package/${name}-recover-${version}-${os}-${arch}.tar.gz ${name}-recover --arch ${arch} --os ${os} --desc="${pd_recover_desc}"
        """
    } else if (name == 'tidb-binlog') {
        sh """
        tiup package pump -C bin --hide --name=pump --release=${version} --entry=pump --os=${os} --arch=${arch} --desc="${pump_desc}"
        tiup mirror publish pump ${tidb_version} package/pump-${version}-${os}-${arch}.tar.gz pump --arch ${arch} --os ${os} --desc="${pump_desc}"
        tiup package drainer -C bin --hide --name=drainer --release=${version} --entry=drainer --os=${os} --arch=${arch} --desc="${drainer_desc}"
        tiup mirror publish drainer ${tidb_version} package/drainer-${version}-${os}-${arch}.tar.gz drainer --arch ${arch} --os ${os} --desc="${drainer_desc}"
        mv bin/binlogctl ctls/
        """
    } else if (name == "tidb-ctl") {
        sh """
        mv bin/${name} ctls/
        """
    } else if (name == "dm") {
        sh """
        [ -d package ] || mkdir package
        """
        // release version <= v6.0.0 exists dir dm-ansible and monitoring
        if (RELEASE_TAG != "nightly" && RELEASE_TAG >= "v5.3.0" && RELEASE_TAG <= "v6.0.0") {
            sh """
            if [[ -d "dm-ansible" ]]; then
                echo "dm-ansible dir exists"
            else
                echo "dm-ansible dir not exists, is something wrong? (dm version >= 5.3.0 and < 6.0.0 need dm-ansible dir)"
                exit 1
            fi;
            if [[ -d "monitoring" ]]; then
                echo "monitoring dir exists"
            else
                echo "monitoring dir not exists, is something wrong? dm version >= 5.3.0 and < 6.0.0 need monitoring dir"
                exit 1
            fi;
            """
        } else {
            sh """
            if [[ -d "monitoring" ]]; then
                echo "monitoring dir exists, is something wrong? dm version >= 6.0.0 not exist monitoring dir"
                exit 1
            else
                echo "monitoring dir not exists, it is expected"
            fi;
            # pr about dm-ansible why exist on version >= 6.0.0
            #  1. tiflow delete dm-ansible dir https://github.com/pingcap/tiflow/pull/4917
            #  2. build-commmon suppport config file bewteen versin >=6.0.0 and version < 6.0.0
            #     https://github.com/PingCAP-QE/jenkins-templates/pull/225
            if [[ -d "dm-ansible" ]]; then
                echo "dm-ansible dir exists even though dm version >= 6.0.0"
                echo "some backround info https://github.com/PingCAP-QE/jenkins-templates/pull/225"
            else
                echo "dm-ansible dir not exists, is something wrong? (dm version >=6.0.0 need dm-ansible origin from dm/metrics)"
                exit 1
            fi;
            """
        }
        // TODO: dm-ansible has been remove from the repo since v6.0.0.
        sh """
        echo "package dm-master"    
        mkdir ${name}-master
        mkdir ${name}-master/conf
        mkdir ${name}-master/scripts
        cp bin/dm-master ${name}-master
        if [[ -d "dm-ansible" ]]; then
            cp -r dm-ansible/conf/* ${name}-master/conf
            cp dm-ansible/scripts/* ${name}-master/scripts
        fi;
        tar -czvf package/${name}-master-${version}-${os}-${arch}.tar.gz ${name}-master
        rm -rf ${name}-master

        echo "package dm-worker"
        mkdir ${name}-worker
        mkdir ${name}-worker/conf
        mkdir ${name}-worker/scripts
        cp bin/dm-worker ${name}-worker
        if [[ -d "dm-ansible" ]]; then
            cp -r dm-ansible/conf/* ${name}-worker/conf
            cp dm-ansible/scripts/* ${name}-worker/scripts
        fi;
        tar -czvf package/${name}-worker-${version}-${os}-${arch}.tar.gz ${name}-worker
        rm -rf ${name}-worker

        echo "package dmctl"
        mkdir ${name}ctl
        mkdir ${name}ctl/conf
        mkdir ${name}ctl/scripts
        cp bin/dmctl ${name}ctl
        if [[ -d "dm-ansible" ]]; then
            cp -r dm-ansible/conf/* ${name}ctl/conf
            cp dm-ansible/scripts/* ${name}ctl/scripts
        fi;
        tar -czvf package/${name}ctl-${version}-${os}-${arch}.tar.gz ${name}ctl
        rm -rf ${name}ctl
        """

        sh """
        tiup mirror publish ${name}-master ${tidb_version} package/${name}-master-${version}-${os}-${arch}.tar.gz ${name}-master/${name}-master --arch ${arch} --os ${os} --desc="${dm_master_desc}"
        tiup mirror publish ${name}-worker ${tidb_version} package/${name}-worker-${version}-${os}-${arch}.tar.gz ${name}-worker/${name}-worker --arch ${arch} --os ${os} --desc="${dm_worker_desc}"
        tiup mirror publish ${name}ctl ${tidb_version} package/${name}ctl-${version}-${os}-${arch}.tar.gz ${name}ctl/${name}ctl --arch ${arch} --os ${os} --desc="${dmctl_desc}"
        """
    } else {
        sh """
	if(TIUP_ENV=="prod"){
		tiup package ${name} -C bin --hide --name=${name} --release=${version} --entry=${name} --os=${os} --arch=${arch} --desc=""
	}else{
		tiup package ${name} -C ${name}-${version}-${os}-${arch}/bin --hide --name=${name} --release=${version} --entry=${name} --os=${os} --arch=${arch} --desc=""
	}
        tiup mirror publish ${name} ${tidb_version} package/${name}-${version}-${os}-${arch}.tar.gz ${name} --arch ${arch} --os ${os} --desc=""
        """
    }

    sh """
    rm -rf ${name}*.tar.gz
    """
}

def update = { name, version, hash, os, arch ->
    try {
        download name, hash, os, arch
        unpack name, os, arch
        pack name, version, os, arch
    } catch (e) {
        echo "update ${name}-${version}-${os}-${arch}: ${e}"
        throw e
    }
}

def update_ctl = { version, os, arch ->
    sh """
    mkdir -p tiup
    """
    dir("tiup") {
        dir("components/ctl") {
            // tiup-ctl 一般不会变更，可以固定使用 v1.8.1 版本
            sh "curl -L http://fileserver.pingcap.net/download/tiup/releases/v1.8.1/tiup-v1.8.1-${os}-${arch}.tar.gz | tar -xz bin/tiup-ctl"
        }
    }

    if (os == "linux") {
        platform = "centos7"
    } else if (os == "darwin" && arch == "amd64") {
        platform = "darwin"
    } else if (os == "darwin" && arch == "arm64") {
        platform = "darwin-arm64"
    } else {
        sh """
        exit 1
        """
    }


    lightning_tarball_name = "br-${os}-${arch}.tar.gz"
    lightning_ctl_bin_dir = "bin/tidb-lightning-ctl"


    if (RELEASE_TAG == "nightly" || RELEASE_TAG >= "v4.0.0") {
        // release and pre-release version
        if (RELEASE_TAG != "nightly") {
            // download cdc and lightning cached tar.gz to get ctl binary
            sh """
            wget ${FILE_SERVER_URL}/download/builds/pingcap/ticdc/optimization/${RELEASE_TAG}/${ticdc_sha1}/${platform}/ticdc-${os}-${arch}.tar.gz
            wget ${FILE_SERVER_URL}/download/builds/pingcap/br/optimization/${RELEASE_TAG}/${lightning_sha1}/${platform}/${lightning_tarball_name}
            """
            // nightly version
        } else {
            sh """
            wget ${FILE_SERVER_URL}/download/builds/pingcap/ticdc/master/${ticdc_sha1}/${platform}/ticdc-${os}-${arch}.tar.gz
            wget ${FILE_SERVER_URL}/download/builds/pingcap/br/master/${lightning_sha1}/${platform}/${lightning_tarball_name}
            """
        }
        sh """
        tar -zxf ${lightning_tarball_name}
        cp ${lightning_ctl_bin_dir} ctls/
        tar xf ticdc-${os}-${arch}.tar.gz
        cp bin/cdc ctls/
        """
    }

    sh """
    mv tiup/components/ctl/bin/tiup-ctl ctls/ctl
    curl -L ${FILE_SERVER_URL}/download/pingcap/etcd-v3.3.10-${os}-${arch}.tar.gz | tar xz
    mv etcd-v3.3.10-${os}-${arch}/etcdctl ctls/
    tiup package \$(ls ctls) -C ctls --name=ctl --release=${version} --entry=ctl --os=${os} --arch=${arch} --desc="${ctl_desc}"
    tiup mirror publish ctl ${tidb_version} package/ctl-${version}-${os}-${arch}.tar.gz ctl --arch ${arch} --os ${os} --desc="${ctl_desc}"
    rm -rf ctls
    """
}

def run_with_pod(Closure body) {
    def label = "${JOB_NAME}-${BUILD_NUMBER}"
    def cloud = "kubernetes"
    def namespace = "jenkins-cd"
    def pod_go_docker_image = 'hub.pingcap.net/jenkins/centos7_golang-1.16:latest'
    def jnlp_docker_image = "jenkins/inbound-agent:4.3-4"
    podTemplate(label: label,
            cloud: cloud,
            namespace: namespace,
            idleMinutes: 0,
            containers: [
                    containerTemplate(
                            name: 'golang', alwaysPullImage: true,
                            image: "${pod_go_docker_image}", ttyEnabled: true,
                            resourceRequestCpu: '2000m', resourceRequestMemory: '4Gi',
                            command: '/bin/sh -c', args: 'cat',
                            envVars: [containerEnvVar(key: 'GOPATH', value: '/go')],

                    )
            ],
            volumes: [
                    emptyDirVolume(mountPath: '/tmp', memory: false),
                    emptyDirVolume(mountPath: '/home/jenkins', memory: false)
            ],
    ) {
        node(label) {
            println "debug command:\nkubectl -n ${namespace} exec -ti ${NODE_NAME} bash"
            body()
        }
    }
}

try {
node("build_go1130") {
    container("golang") {
        timeout(360) {
            stage("Prepare") {
                println "debug command:\nkubectl -n jenkins-ci exec -ti ${NODE_NAME} bash"
                deleteDir()
            }

            checkout scm
            def util = load "jenkins/pipelines/cd/tiup/tiup_utils.groovy"

            stage("Install tiup") {
                util.install_tiup "/usr/local/bin", PINGCAP_PRIV_KEY
            }

            stage("Get component hash") {
                sh "curl -s ${FILE_SERVER_URL}/download/builds/pingcap/ee/gethash.py > gethash.py"

                if (RELEASE_TAG == "nightly") {
                    tag = "v6.2.0-alpha"
                    RELEASE_TAG = "v6.2.0-alpha"
                } else {
                    tag = RELEASE_TAG
                }

                tidb_sha1 = get_hash(TIDB_HASH, "tidb")
                br_sha1 = get_hash(BR_HASH, "tidb")
                dumpling_sha1 = get_hash(DUMPLING_HASH, "tidb")
                tidb_ctl_sha1 = sh(returnStdout: true, script: "curl ${FILE_SERVER_URL}/download/refs/pingcap/tidb-ctl/master/sha1").trim()
                tikv_sha1 = get_hash(TIKV_HASH, "tikv")
                pd_sha1 = get_hash(PD_HASH, "pd")
                tidb_binlog_sha1 = get_hash(BINLOG_HASH, "tidb-binlog")
                if (RELEASE_TAG == "nightly" || RELEASE_TAG >= "v4.0.0") {
                    ticdc_sha1 = get_hash(CDC_HASH, "tiflow")
                }
                lightning_sha1 = ""
                if (RELEASE_TAG == "nightly" || RELEASE_TAG >= "v5.2.0") {
                    lightning_sha1 = get_hash(BR_HASH, "tidb")
                } else {
                    lightning_sha1 = get_hash(BR_HASH, "br")
                }
                if (RELEASE_TAG == "nightly" || RELEASE_TAG >= "v5.3.0") {
                    dm_sha1 = get_hash(DM_HASH, "tiflow")
                }
                tiflash_sha1 = get_hash(TIFLASH_HASH, "tics")

                println "tidb_sha1: ${tidb_sha1}"
                println "br_sha1: ${br_sha1}"
                println "dumpling_sha1: ${dumpling_sha1}"
                println "tidb_ctl_sha1: ${tidb_ctl_sha1}"
                println "tikv_sha1: ${tikv_sha1}"
                println "pd_sha1: ${pd_sha1}"
                println "tidb_binlog_sha1: ${tidb_binlog_sha1}"
                println "ticdc_sha1: ${ticdc_sha1}"
                println "lightning_sha1: ${lightning_sha1}"
                println "dm_sha1: ${dm_sha1}"
                println "tiflash_sha1: ${tiflash_sha1}"
            }

            if (RELEASE_TAG == "v6.2.0-alpha") {
                stage("Get version info when nightly") {
                    dir("tidb") {
                        // sh"""
                        // wget ${FILE_SERVER_URL}/download/builds/pingcap/tidb/${tidb_sha1}/centos7/tidb-server.tar.gz
                        // tar xf tidb-server.tar.gz
                        // """
                        // tidb_version = sh(returnStdout: true, script: "./bin/tidb-server -V | awk 'NR==1{print \$NF}' | sed -r 's/(^[^-]*).*/\\1/'").trim()
                        tidb_version = "v6.2.0-alpha"
                        time = sh(returnStdout: true, script: "date '+%Y%m%d'").trim()
                        tidb_version = "${tidb_version}-nightly-${time}"
                        RELEASE_BRANCH = "master"

                    }
                }
            } else if (DEBUG_MODE == "true") {
                tidb_version = "build-debug-mode"
            } else {
                tidb_version = RELEASE_TAG
            }

            // stage("Upload") {
            //     upload "package"
            // }

            stage("TiUP build") {
                builds = [:]
                def paramsCDC = [
                        string(name: "RELEASE_TAG", value: "${RELEASE_TAG}"),
                        string(name: "TIDB_VERSION", value: "${tidb_version}"),
                        string(name: "TIUP_MIRRORS", value: "${TIUP_MIRRORS}"),
                        string(name: "ORIGIN_TAG", value: "${ticdc_sha1}"),
                        [$class: 'BooleanParameterValue', name: 'ARCH_X86', value: params.ARCH_X86],
                        [$class: 'BooleanParameterValue', name: 'ARCH_ARM', value: params.ARCH_ARM],
                        [$class: 'BooleanParameterValue', name: 'ARCH_MAC', value: params.ARCH_MAC],
                        [$class: 'BooleanParameterValue', name: 'ARCH_MAC_ARM', value: params.ARCH_MAC_ARM],

                ]

                builds["TiUP build cdc"] = {
                    retry(3) {
                        if (TIUP_ENV == "prod") {
                            build(job: "cdc-tiup-mirror-update-test", wait: true, parameters: paramsCDC)
                        } else {
                            build(job: "cdc-tiup-mirror-update-test-hotfix", wait: true, parameters: paramsCDC)
                        }
                    }
                }
                def paramsBR = [
                        string(name: "RELEASE_TAG", value: "${RELEASE_TAG}"),
                        string(name: "TIDB_VERSION", value: "${tidb_version}"),
                        string(name: "TIUP_MIRRORS", value: "${TIUP_MIRRORS}"),
                        string(name: "ORIGIN_TAG", value: "${br_sha1}"),
                        [$class: 'BooleanParameterValue', name: 'ARCH_X86', value: params.ARCH_X86],
                        [$class: 'BooleanParameterValue', name: 'ARCH_ARM', value: params.ARCH_ARM],
                        [$class: 'BooleanParameterValue', name: 'ARCH_MAC', value: params.ARCH_MAC],
                        [$class: 'BooleanParameterValue', name: 'ARCH_MAC_ARM', value: params.ARCH_MAC_ARM],
                ]

                builds["TiUP build br"] = {
                    retry(3) {
                        if (TIUP_ENV == "prod") {
                            build(job: "br-tiup-mirror-update-test", wait: true, parameters: paramsBR)
                        } else {
                            build(job: "br-tiup-mirror-update-test-hotfix", wait: true, parameters: paramsBR)
                        }
                    }
                }
                def paramsDUMPLING = [
                        string(name: "RELEASE_TAG", value: "${RELEASE_TAG}"),
                        string(name: "TIDB_VERSION", value: "${tidb_version}"),
                        string(name: "TIUP_MIRRORS", value: "${TIUP_MIRRORS}"),
                        string(name: "ORIGIN_TAG", value: "${dumpling_sha1}"),
                        [$class: 'BooleanParameterValue', name: 'ARCH_X86', value: params.ARCH_X86],
                        [$class: 'BooleanParameterValue', name: 'ARCH_ARM', value: params.ARCH_ARM],
                        [$class: 'BooleanParameterValue', name: 'ARCH_MAC', value: params.ARCH_MAC],
                        [$class: 'BooleanParameterValue', name: 'ARCH_MAC_ARM', value: params.ARCH_MAC_ARM],
                ]
                builds["TiUP build dumpling"] = {
                    retry(3) {
                        if (TIUP_ENV == "prod") {
                            build(job: "dumpling-tiup-mirror-update-test", wait: true, parameters: paramsDUMPLING)
                        } else {
                            build(job: "dumpling-tiup-mirror-update-test-hotfix", wait: true, parameters: paramsDUMPLING)
                        }

                    }
                }
                // since 4.0.12 the same as br
                def paramsLIGHTNING = [
                        string(name: "RELEASE_TAG", value: "${RELEASE_TAG}"),
                        string(name: "TIDB_VERSION", value: "${tidb_version}"),
                        string(name: "TIUP_MIRRORS", value: "${TIUP_MIRRORS}"),
                        string(name: "ORIGIN_TAG", value: "${lightning_sha1}"),
                        [$class: 'BooleanParameterValue', name: 'ARCH_X86', value: params.ARCH_X86],
                        [$class: 'BooleanParameterValue', name: 'ARCH_ARM', value: params.ARCH_ARM],
                        [$class: 'BooleanParameterValue', name: 'ARCH_MAC', value: params.ARCH_MAC],
                        [$class: 'BooleanParameterValue', name: 'ARCH_MAC_ARM', value: params.ARCH_MAC_ARM],
                ]
                builds["TiUP build lightning"] = {
                    retry(3) {
                        if (TIUP_ENV == "prod") {
                            build(job: "lightning-tiup-mirror-update-test", wait: true, parameters: paramsLIGHTNING)
                        } else {
                            build(job: "lightning-tiup-mirror-update-test-hotfix", wait: true, parameters: paramsLIGHTNING)
                        }

                    }
                }
                def paramsTIFLASH = [
                        string(name: "RELEASE_TAG", value: "${RELEASE_TAG}"),
                        string(name: "TIDB_VERSION", value: "${tidb_version}"),
                        string(name: "TIUP_MIRRORS", value: "${TIUP_MIRRORS}"),
                        string(name: "ORIGIN_TAG", value: "${tiflash_sha1}"),
                        [$class: 'BooleanParameterValue', name: 'ARCH_X86', value: params.ARCH_X86],
                        [$class: 'BooleanParameterValue', name: 'ARCH_ARM', value: params.ARCH_ARM],
                        [$class: 'BooleanParameterValue', name: 'ARCH_MAC', value: params.ARCH_MAC],
                        [$class: 'BooleanParameterValue', name: 'ARCH_MAC_ARM', value: params.ARCH_MAC_ARM],
                ]
                builds["TiUP build tiflash"] = {
                    retry(3) {
                        if (TIUP_ENV == "prod") {
                            build(job: "tiflash-tiup-mirror-update-test", wait: true, parameters: paramsTIFLASH)
                        } else {
                            build(job: "tiflash-tiup-mirror-update-test-hotfix", wait: true, parameters: paramsTIFLASH)
                        }

                    }
                }
                def paramsGRANFANA = [
                        string(name: "RELEASE_TAG", value: "${RELEASE_TAG}"),
                        string(name: "TIDB_VERSION", value: "${tidb_version}"),
                        string(name: "TIUP_MIRRORS", value: "${TIUP_MIRRORS}"),
                        string(name: "ORIGIN_TAG", value: "${tiflash_sha1}"),
                        string(name: "RELEASE_BRANCH", value: "${RELEASE_BRANCH}"),
                        [$class: 'BooleanParameterValue', name: 'ARCH_X86', value: params.ARCH_X86],
                        [$class: 'BooleanParameterValue', name: 'ARCH_ARM', value: params.ARCH_ARM],
                        [$class: 'BooleanParameterValue', name: 'ARCH_MAC', value: params.ARCH_MAC],
                        [$class: 'BooleanParameterValue', name: 'ARCH_MAC_ARM', value: params.ARCH_MAC_ARM],
                ]
                builds["TiUP build grafana"] = {
                    retry(3) {
                        if (TIUP_ENV == "prod") {
                            build(job: "grafana-tiup-mirror-update-test", wait: true, parameters: paramsGRANFANA)
                        } else {
                            build(job: "grafana-tiup-mirror-update-test-hotfix", wait: true, parameters: paramsGRANFANA)
                        }
                    }
                }
                def paramsPROMETHEUS = [
                        string(name: "RELEASE_TAG", value: "${RELEASE_TAG}"),
                        string(name: "TIDB_VERSION", value: "${tidb_version}"),
                        string(name: "TIUP_MIRRORS", value: "${TIUP_MIRRORS}"),
                        string(name: "ORIGIN_TAG", value: "${tiflash_sha1}"),
                        string(name: "RELEASE_BRANCH", value: "${RELEASE_BRANCH}"),
                        [$class: 'BooleanParameterValue', name: 'ARCH_X86', value: params.ARCH_X86],
                        [$class: 'BooleanParameterValue', name: 'ARCH_ARM', value: params.ARCH_ARM],
                        [$class: 'BooleanParameterValue', name: 'ARCH_MAC', value: params.ARCH_MAC],
                        [$class: 'BooleanParameterValue', name: 'ARCH_MAC_ARM', value: params.ARCH_MAC_ARM],
                ]
                builds["TiUP build prometheus"] = {
                    retry(3) {
                        if (TIUP_ENV == "prod") {
                            build(job: "prometheus-tiup-mirrior-update-test", wait: true, parameters: paramsPROMETHEUS)
                        } else {
                            build(job: "prometheus-tiup-mirror-update-test-hotfix", wait: true, parameters: paramsPROMETHEUS)
                        }
                    }
                }
                parallel builds
            }

            stage("TiUP build tidb on linux/amd64") {
                retry(3) {
                    update "tidb-ctl", RELEASE_TAG, tidb_ctl_sha1, "linux", "amd64"
                    update "tikv", RELEASE_TAG, tikv_sha1, "linux", "amd64"
                    update "pd", RELEASE_TAG, pd_sha1, "linux", "amd64"
                    update "tidb-binlog", RELEASE_TAG, tidb_binlog_sha1, "linux", "amd64"
                    if (RELEASE_TAG == "nightly" || RELEASE_TAG >= "v5.3.0") {
                        update "dm", RELEASE_TAG, dm_sha1, "linux", "amd64"
                    }
                    update_ctl RELEASE_TAG, "linux", "amd64"
                    update "tidb", RELEASE_TAG, tidb_sha1, "linux", "amd64"
                }
            }

            deleteDir()

            stage("TiUP build tidb on linux/arm64") {
                retry(3) {
                    update "tidb-ctl", RELEASE_TAG, tidb_ctl_sha1, "linux", "arm64"
                    update "tikv", RELEASE_TAG, tikv_sha1, "linux", "arm64"
                    update "pd", RELEASE_TAG, pd_sha1, "linux", "arm64"
                    update "tidb-binlog", RELEASE_TAG, tidb_binlog_sha1, "linux", "arm64"
                    if (RELEASE_TAG == "nightly" || RELEASE_TAG >= "v5.3.0") {
                        update "dm", RELEASE_TAG, dm_sha1, "linux", "arm64"
                    }
                    update_ctl RELEASE_TAG, "linux", "arm64"
                    update "tidb", RELEASE_TAG, tidb_sha1, "linux", "arm64"
                }
            }

            deleteDir()

            stage("TiUP build tidb on darwin/amd64") {
                retry(3) {
                    update "tidb-ctl", RELEASE_TAG, tidb_ctl_sha1, "darwin", "amd64"
                    update "tikv", RELEASE_TAG, tikv_sha1, "darwin", "amd64"
                    update "pd", RELEASE_TAG, pd_sha1, "darwin", "amd64"
                    update "tidb-binlog", RELEASE_TAG, tidb_binlog_sha1, "darwin", "amd64"
                    // if (RELEASE_TAG == "nightly" || RELEASE_TAG >= "v5.3.0") {
                    //     update "dm", HOTFIX_TAG, dm_sha1, "darwin", "amd64"
                    // }
                    update_ctl RELEASE_TAG, "darwin", "amd64"
                    update "tidb", RELEASE_TAG, tidb_sha1, "darwin", "amd64"
                }
            }

            deleteDir()

            if (RELEASE_TAG >= "v5.1.0" || RELEASE_TAG == "nightly") {
                stage("TiUP build tidb on darwin/arm64") {
                    retry(3) {
                        update "tidb-ctl", RELEASE_TAG, tidb_ctl_sha1, "darwin", "arm64"
                        update "tikv", RELEASE_TAG, tikv_sha1, "darwin", "arm64"
                        update "pd", RELEASE_TAG, pd_sha1, "darwin", "arm64"
                        update "tidb-binlog", RELEASE_TAG, tidb_binlog_sha1, "darwin", "arm64"
                        // if (RELEASE_TAG == "nightly" || RELEASE_TAG >= "v5.3.0") {
                        //     update "dm", RELEASE_TAG, dm_sha1, "darwin", "amd64"
                        // }
                        // update_ctl RELEASE_TAG, "darwin", "arm64"
                        update "tidb", RELEASE_TAG, tidb_sha1, "darwin", "arm64"
                    }
                }
            }
        }
    }
}
<<<<<<< HEAD
currentBuild.result = "SUCCESS"
}  catch (Exception e) {
    currentBuild.result = "FAILURE"
} finally {
    upload_pipeline_run_data()
}

def upload_pipeline_run_data() {
    stage("Upload pipeline run data") {
        taskFinishTimeInMillis = System.currentTimeMillis()
        build job: 'upload-pipeline-run-data-to-db',
            wait: false,
            parameters: [
                    [$class: 'StringParameterValue', name: 'PIPELINE_NAME', value: "${JOB_NAME}"],
                    [$class: 'StringParameterValue', name: 'PIPELINE_TYPE', value: "tiup online"],
                    [$class: 'StringParameterValue', name: 'STATUS', value: currentBuild.result],
                    [$class: 'StringParameterValue', name: 'JENKINS_BUILD_ID', value: "${BUILD_NUMBER}"],
                    [$class: 'StringParameterValue', name: 'JENKINS_RUN_URL', value: "${env.RUN_DISPLAY_URL}"],
                    [$class: 'StringParameterValue', name: 'PIPELINE_REVOKER', value: "sre-bot"],
                    [$class: 'StringParameterValue', name: 'ERROR_CODE', value: "0"],
                    [$class: 'StringParameterValue', name: 'ERROR_SUMMARY', value: ""],
                    [$class: 'StringParameterValue', name: 'PIPELINE_RUN_START_TIME', value: taskStartTimeInMillis],
                    [$class: 'StringParameterValue', name: 'PIPELINE_RUN_END_TIME', value: taskFinishTimeInMillis],
            ]
    }
}
=======

env.PRODUCED_VERSION = tidb_version
>>>>>>> 3f732d9c
<|MERGE_RESOLUTION|>--- conflicted
+++ resolved
@@ -614,7 +614,6 @@
         }
     }
 }
-<<<<<<< HEAD
 currentBuild.result = "SUCCESS"
 }  catch (Exception e) {
     currentBuild.result = "FAILURE"
@@ -641,7 +640,5 @@
             ]
     }
 }
-=======
 
 env.PRODUCED_VERSION = tidb_version
->>>>>>> 3f732d9c
