--- conflicted
+++ resolved
@@ -174,21 +174,7 @@
                         cp bin/* ${target}/bin/
                     """
                 }
-<<<<<<< HEAD
-                
-                if (product in ["ng-monitoring"]) {
-                    sh """
-                    for a in \$(git tag --contains ${hash}); do echo \$a && git tag -d \$a;done
-                    git tag -f ${RELEASE_TAG} ${hash}
-                    git branch -D refs/tags/${RELEASE_TAG} || true
-                    git checkout -b refs/tags/${RELEASE_TAG}
-                    export GOPATH=/Users/pingcap/gopkg
-                    export PATH=/Users/pingcap/.cargo/bin:/usr/local/bin:/usr/bin:/bin:/usr/sbin:/sbin:/Users/pingcap/.cargo/bin:${GO_BIN_PATH}
-                    make
-                    rm -rf ${target}
-                    mkdir -p ${target}/bin
-                    mv bin/* ${target}/bin/
-=======
+
                 if (product in ["dumpling"]) {
                     sh """
                         export PATH=/usr/local/node/bin:/root/go/bin:/root/.cargo/bin:/usr/lib64/ccache:/usr/local/sbin:/usr/local/bin:/usr/sbin:/usr/bin:/root/bin:${GO_BIN_PATH}
@@ -205,9 +191,23 @@
                         rm -rf ${target}
                         mkdir -p ${target}/bin
                         cp bin/* ${target}/bin/
->>>>>>> c7a82e22
-                    """
-                }
+                    """
+                }
+                if (product in ["ng-monitoring"]) {
+                    sh """
+                    for a in \$(git tag --contains ${hash}); do echo \$a && git tag -d \$a;done
+                    git tag -f ${RELEASE_TAG} ${hash}
+                    git branch -D refs/tags/${RELEASE_TAG} || true
+                    git checkout -b refs/tags/${RELEASE_TAG}
+                    export GOPATH=/Users/pingcap/gopkg
+                    export PATH=/Users/pingcap/.cargo/bin:/usr/local/bin:/usr/bin:/bin:/usr/sbin:/sbin:/Users/pingcap/.cargo/bin:${GO_BIN_PATH}
+                    make
+                    rm -rf ${target}
+                    mkdir -p ${target}/bin
+                    mv bin/* ${target}/bin/
+                    """
+                }
+              
                 sh """
                     tar czvf ${target}.tar.gz ${target}
                     curl -F ${filepath}=@${target}.tar.gz ${FILE_SERVER_URL}/upload
