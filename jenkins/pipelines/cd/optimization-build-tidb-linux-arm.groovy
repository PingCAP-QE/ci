/*
* @TIDB_HASH
* @TIKV_HASH
* @PD_HASH
* @BINLOG_HASH
* @LIGHTNING_HASH
* @TOOLS_HASH
* @CDC_HASH
* @BR_HASH
* @IMPORTER_HASH
* @TIFLASH_HASH
* @RELEASE_TAG
* @PRE_RELEASE
* @FORCE_REBUILD
*/
def slackcolor = 'good'
os = "linux"
arch = "arm64"
platform = "centos7"

def ifFileCacheExists(product,hash,binary) {
    if (FORCE_REBUILD){
        return false
    }
    if(!fileExists("gethash.py")){
        sh "curl -s ${FILE_SERVER_URL}/download/builds/pingcap/ee/gethash.py > gethash.py"
    }
    def filepath = "builds/pingcap/${product}/optimization/${hash}/${platform}/${binary}-${os}-${arch}.tar.gz"
    if (product == "br") {
        filepath = "builds/pingcap/${product}/optimization/${RELEASE_TAG}/${hash}/${platform}/${binary}-${os}-${arch}.tar.gz"
    }
    if (product == "ticdc") {
        filepath = "builds/pingcap/${product}/optimization/${hash}/${platform}/${product}-${os}-${arch}.tar.gz"
    }
    if (product == "tiflash") {
        filepath = "builds/pingcap/${product}/optimization/${RELEASE_TAG}/${hash}/${platform}/${binary}-${os}-${arch}.tar.gz"
    }

    result = sh(script: "curl -I ${FILE_SERVER_URL}/download/${filepath} -X \"HEAD\"|grep \"200 OK\"", returnStatus: true)
    // result equal 0 mean cache file exists
    if (result==0) {
        echo "file ${FILE_SERVER_URL}/download/${filepath} found in cache server,skip build again"
        return true
    }
    return false
}

def TIDB_CTL_HASH = "master"
def build_upload = { product, hash, binary ->
    stage("Build ${product}") {
        node("arm") {
            def repo = "git@github.com:pingcap/${product}.git"
            def workspace = WORKSPACE
            dir("${workspace}/go/src/github.com/pingcap/${product}") {
                try {
                    checkout changelog: false, poll: true, scm: [$class                           : 'GitSCM', branches: [[name: "${hash}"]],
                                                                 doGenerateSubmoduleConfigurations: false,
                                                                 extensions                       : [[$class: 'CheckoutOption', timeout: 30],
                                                                                                     [$class: 'CloneOption', timeout: 60],
                                                                                                     [$class: 'PruneStaleBranch'],
                                                                                                     [$class: 'CleanBeforeCheckout']],
                                                                 submoduleCfg                     : [],
                                                                 userRemoteConfigs                : [[credentialsId: 'github-sre-bot-ssh',
                                                                                                      refspec      : '+refs/heads/*:refs/remotes/origin/*',
                                                                                                      url          : "${repo}"]]]
                } catch (info) {
                    retry(10) {
                        echo "checkout failed, retry..."
                        sleep 5
                        if (sh(returnStatus: true, script: '[ -d .git ] || git rev-parse --git-dir > /dev/null 2>&1') != 0) {
                            deleteDir()
                        }
                        checkout changelog: false, poll: true, scm: [$class                           : 'GitSCM', branches: [[name: "${hash}"]],
                                                                     doGenerateSubmoduleConfigurations: false,
                                                                     extensions                       : [[$class: 'CheckoutOption', timeout: 30],
                                                                                                         [$class: 'CloneOption', timeout: 60],
                                                                                                         [$class: 'PruneStaleBranch'],
                                                                                                         [$class: 'CleanBeforeCheckout']],
                                                                     submoduleCfg                     : [],
                                                                     userRemoteConfigs                : [[credentialsId: 'github-sre-bot-ssh',
                                                                                                          refspec      : '+refs/heads/*:refs/remotes/origin/*',
                                                                                                          url          : "${repo}"]]]
                    }
                }
                if (product == "tidb-ctl") {
                    hash = sh(returnStdout: true, script: "git rev-parse HEAD").trim()
                }
                def filepath = "builds/pingcap/${product}/optimization/${hash}/centos7/${binary}-${os}-${arch}.tar.gz"
                if (product == "br") {
                    filepath = "builds/pingcap/${product}/optimization/${RELEASE_TAG}/${hash}/centos7/${binary}-${os}-${arch}.tar.gz"
                }
                def target = "${product}-${RELEASE_TAG}-${os}-${arch}"
                if (product == "ticdc") {
                    target = "${product}-${os}-${arch}"
                    filepath = "builds/pingcap/${product}/optimization/${hash}/centos7/${product}-${os}-${arch}.tar.gz"
                }
                if (product == "tidb-ctl") {
                    sh """
                        go build -o ${product}
                        rm -rf ${target}
                        mkdir -p ${target}/bin
                        cp ${product} ${target}/bin/            
                    """
                }
                if (product in ["tidb", "tidb-binlog", "pd"]) {
                    sh """
                        for a in \$(git tag --contains ${hash}); do echo \$a && git tag -d \$a;done
                        git tag -f ${RELEASE_TAG} ${hash}
                        git branch -D refs/tags/${RELEASE_TAG} || true
                        git checkout -b refs/tags/${RELEASE_TAG}
                        if [ ${product} != "pd" ]; then
                            make clean
                        fi;
                        make
                        if [ ${product} = "pd" ]; then
                            make tools;
                        fi;
                        rm -rf ${target}
                        mkdir -p ${target}/bin
                        cp bin/* ${target}/bin
                    """
                }
                if (product in ["tidb-tools", "ticdc", "br", "dumpling"]) {
                    sh """
                        for a in \$(git tag --contains ${hash}); do echo \$a && git tag -d \$a;done
                        git tag -f ${RELEASE_TAG} ${hash}
                        git branch -D refs/tags/${RELEASE_TAG} || true
                        git checkout -b refs/tags/${RELEASE_TAG}
                        if [ ${product} = "tidb-tools" ]; then
                            make clean;
                        fi;                    
                        make build
                        rm -rf ${target}
                        mkdir -p ${target}/bin
                        cp bin/* ${target}/bin/
                    """
                }
                sh """
                    tar czvf ${target}.tar.gz ${target}
                    curl -F ${filepath}=@${target}.tar.gz ${FILE_SERVER_URL}/upload
                """
            }
        }
    }
}

try {
    stage("Validating HASH") {
        node("arm") {
            def ws = pwd()
            deleteDir()
            // println "debug command:\nkubectl -n jenkins-ci exec -ti ${NODE_NAME} bash"
            println "${ws}"
            if (TIDB_HASH.length() < 40 || TIKV_HASH.length() < 40 || PD_HASH.length() < 40 || BINLOG_HASH.length() < 40 || TIFLASH_HASH.length() < 40 || IMPORTER_HASH.length() < 40 || TOOLS_HASH.length() < 40 || BR_HASH.length() < 40 || CDC_HASH.length() < 40) {
                println "build must be used with githash."
                sh "exit"
            }
        }
    }
    stage("Build") {
        builds = [:]

        if (BUILD_TIKV_IMPORTER == "false") {
            if (!ifFileCacheExists("tidb-ctl", TIDB_CTL_HASH, "tidb-ctl")) {
                builds["Build tidb-ctl"] = {
                build_upload("tidb-ctl", TIDB_CTL_HASH, "tidb-ctl")
                } 
            }
            if (!ifFileCacheExists("tidb", TIDB_HASH, "tidb-server")) {
                builds["Build tidb"] = {
                build_upload("tidb", TIDB_HASH, "tidb-server")
                }
            }
            if (!ifFileCacheExists("tidb-binlog", BINLOG_HASH, "tidb-binlog")) {
                builds["Build tidb-binlog"] = {
                build_upload("tidb-binlog", BINLOG_HASH, "tidb-binlog")
                }
            }
            if (!ifFileCacheExists("tidb-tools", TOOLS_HASH, "tidb-tools")) {
                builds["Build tidb-tools"] = {
                build_upload("tidb-tools", TOOLS_HASH, "tidb-tools")
                }
            }
            if (!ifFileCacheExists("pd", PD_HASH, "pd-server")) {
                builds["Build pd"] = {
                build_upload("pd", PD_HASH, "pd-server")
                }
            }
            if (!ifFileCacheExists("ticdc", CDC_HASH, "ticdc")) {
                builds["Build ticdc"] = {
                build_upload("ticdc", CDC_HASH, "ticdc")
                }
            }
            if (!ifFileCacheExists("br", BR_HASH, "br")) {
                builds["Build br"] = {
                build_upload("br", BR_HASH, "br")
                }
            }
            if (!ifFileCacheExists("dumpling", DUMPLING_HASH, "dumpling")) {
                builds["Build dumpling"] = {
                build_upload("dumpling", DUMPLING_HASH, "dumpling")
                }
            }
        }
        if (SKIP_TIFLASH == "false" && BUILD_TIKV_IMPORTER == "false") {
            builds["Build tiflash"] = {
                podTemplate(cloud: 'kubernetes-arm64', name: "build-arm-tiflash", label: "build-arm-tiflash",
                        instanceCap: 5, workspaceVolume: emptyDirWorkspaceVolume(memory: true),
                        containers: [containerTemplate(name: 'tiflash-build-arm', image: 'hub.pingcap.net/tiflash/tiflash-builder:arm64',
                                alwaysPullImage: true, ttyEnabled: true, privileged: true, command: 'cat',
                                resourceRequestCpu: '12000m', resourceRequestMemory: '20Gi',
                                resourceLimitCpu: '16000m', resourceLimitMemory: '48Gi'),
                                     containerTemplate(name: 'jnlp', image: 'hub.pingcap.net/jenkins/jnlp-slave-arm64:0.0.1'),
                        ]) {
                    node("build-arm-tiflash") {
                        container("tiflash-build-arm") {
                            // println "arm debug command:\nkubectl -n jenkins-ci exec -ti ${NODE_NAME} bash"
                            dir("tics") {
<<<<<<< HEAD
                                if (!ifFileCacheExists("tiflash", TIFLASH_HASH, "tiflash")) {
=======
                                if (ifFileCacheExists("tiflash", TIFLASH_HASH, "tiflash")) {
>>>>>>> 05595197
                                    return
                                }
                                def target = "tiflash-${RELEASE_TAG}-${os}-${arch}"
                                def filepath = "builds/pingcap/tiflash/optimization/${RELEASE_TAG}/${TIFLASH_HASH}/centos7/tiflash-${os}-${arch}.tar.gz"
                                try {
                                    checkout changelog: false, poll: true,
                                            scm: [$class      : 'GitSCM', branches: [[name: "${TIFLASH_HASH}"]], doGenerateSubmoduleConfigurations: false,
                                                  extensions  : [[$class: 'CheckoutOption', timeout: 30],
                                                                 [$class: 'CloneOption', timeout: 60],
                                                                 [$class: 'PruneStaleBranch'],
                                                                 [$class: 'CleanBeforeCheckout'],
                                                                 [$class: 'SubmoduleOption', disableSubmodules: false, parentCredentials: true, recursiveSubmodules: true, trackingSubmodules: false, reference: '', shallow: true, threads: 8],
                                                                 [$class: 'LocalBranch']],
                                                  submoduleCfg: [], userRemoteConfigs: [[credentialsId: 'github-sre-bot-ssh',
                                                                                         refspec      : '+refs/heads/*:refs/remotes/origin/*',
                                                                                         url          : 'git@github.com:pingcap/tics.git']]]

                                } catch (info) {
                                    retry(10) {
                                        echo "checkout failed, retry.."
                                        sleep 5
                                        if (sh(returnStatus: true, script: '[ -d .git ] || git rev-parse --git-dir > /dev/null 2>&1') != 0) {
                                            deleteDir()
                                        }
                                        checkout changelog: false, poll: true,
                                                scm: [$class      : 'GitSCM', branches: [[name: "${TIFLASH_HASH}"]], doGenerateSubmoduleConfigurations: false,
                                                      extensions  : [[$class: 'CheckoutOption', timeout: 30],
                                                                     [$class: 'CloneOption', timeout: 60],
                                                                     [$class: 'PruneStaleBranch'],
                                                                     [$class: 'CleanBeforeCheckout'],
                                                                     [$class: 'SubmoduleOption', disableSubmodules: false, parentCredentials: true, recursiveSubmodules: true, trackingSubmodules: false, reference: '', shallow: true, threads: 8],
                                                                     [$class: 'LocalBranch']],
                                                      submoduleCfg: [], userRemoteConfigs: [[credentialsId: 'github-sre-bot-ssh',
                                                                                             refspec      : '+refs/heads/*:refs/remotes/origin/*',
                                                                                             url          : 'git@github.com:pingcap/tics.git']]]
                                    }
                                }
                                sh """
                                    for a in \$(git tag --contains ${TIFLASH_HASH}); do echo \$a && git tag -d \$a;done
                                    git tag -f ${RELEASE_TAG} ${TIFLASH_HASH}
                                    git branch -D refs/tags/${RELEASE_TAG} || true
                                    git checkout -b refs/tags/${RELEASE_TAG}
                                """
                                sh """
                                    NPROC=12 release-centos7/build/build-release.sh
                                    cd release-centos7/
                                    mv tiflash ${target}
                                    tar --exclude=${target}.tar.gz -czvf ${target}.tar.gz ${target}
                                    curl -F ${filepath}=@${target}.tar.gz ${FILE_SERVER_URL}/upload
                                """
                            }
                        }
                    }
                }
            }
        }
        builds["Build tikv"] = {
            node("arm") {
                dir("go/src/github.com/pingcap/tikv") {
<<<<<<< HEAD
                    if (!ifFileCacheExists("tikv", TIKV_HASH, "tikv-server")) {
=======
                    if (ifFileCacheExists("tikv", TIKV_HASH, "tikv-server")) {
>>>>>>> 05595197
                        return
                    }
                    if (sh(returnStatus: true, script: '[ -d .git ] || git rev-parse --git-dir > /dev/null 2>&1') != 0) {
                        deleteDir()
                    }
                    def target = "tikv-${RELEASE_TAG}-${os}-${arch}"
                    def filepath = "builds/pingcap/tikv/optimization/${TIKV_HASH}/centos7/tikv-server-${os}-${arch}.tar.gz"
                    checkout changelog: false, poll: true,
                            scm: [$class      : 'GitSCM', branches: [[name: "${TIKV_HASH}"]], doGenerateSubmoduleConfigurations: false,
                                  extensions  : [[$class: 'CheckoutOption', timeout: 30],
                                                 [$class: 'CloneOption', timeout: 60],
                                                 [$class: 'PruneStaleBranch'],
                                                 [$class: 'CleanBeforeCheckout']],
                                  submoduleCfg: [], userRemoteConfigs: [[credentialsId: 'github-sre-bot-ssh',
                                                                         refspec      : '+refs/heads/*:refs/remotes/origin/*',
                                                                         url          : 'git@github.com:tikv/tikv.git']]]
                    if (BUILD_TIKV_IMPORTER == "false") {
                        sh """
                            for a in \$(git tag --contains ${TIKV_HASH}); do echo \$a && git tag -d \$a;done
                            git tag -f ${RELEASE_TAG} ${TIKV_HASH}
                            git branch -D refs/tags/${RELEASE_TAG} || true
                            git checkout -b refs/tags/${RELEASE_TAG}
                        """
                    }
                    sh """
                        grpcio_ver=`grep -A 1 'name = "grpcio"' Cargo.lock | tail -n 1 | cut -d '"' -f 2`
                        if [[ ! "0.8.0" > "\$grpcio_ver" ]]; then
                            echo using gcc 8
                            source /opt/rh/devtoolset-8/enable
                        fi
                        CARGO_TARGET_DIR=.target ROCKSDB_SYS_STATIC=1 ROCKSDB_SYS_SSE=0 make dist_release
                        rm -rf ${target}
                        mkdir -p ${target}/bin
                        cp bin/* ${target}/bin
                        tar czvf ${target}.tar.gz ${target}
                        curl -F ${filepath}=@${target}.tar.gz ${FILE_SERVER_URL}/upload
                    """
                }
            }
        }
        builds["Build importer"] = {
            node("arm") {
                dir("go/src/github.com/pingcap/importer") {
<<<<<<< HEAD
                    if (!ifFileCacheExists("importer", IMPORTER_HASH, "importer")) {
=======
                    if (ifFileCacheExists("importer", IMPORTER_HASH, "importer")) {
>>>>>>> 05595197
                        return
                    }
                    def target = "importer-${RELEASE_TAG}-${os}-${arch}"
                    def filepath = "builds/pingcap/importer/optimization/${IMPORTER_HASH}/centos7/importer-${os}-${arch}.tar.gz"
                    try {
                        checkout changelog: false, poll: true,
                                scm: [$class      : 'GitSCM', branches: [[name: "${IMPORTER_HASH}"]], doGenerateSubmoduleConfigurations: false,
                                      extensions  : [[$class: 'CheckoutOption', timeout: 30],
                                                     [$class: 'CloneOption', timeout: 60],
                                                     [$class: 'PruneStaleBranch'],
                                                     [$class: 'CleanBeforeCheckout']],
                                      submoduleCfg: [], userRemoteConfigs: [[credentialsId: 'github-sre-bot-ssh',
                                                                             refspec      : '+refs/heads/*:refs/remotes/origin/*',
                                                                             url          : 'git@github.com:tikv/importer.git']]]
                    } catch (info) {
                        retry(10) {
                            echo "checkout failed, retry..."
                            sleep 5
                            if (sh(returnStatus: true, script: '[ -d .git ] || git rev-parse --git-dir > /dev/null 2>&1') != 0) {
                                deleteDir()
                            }
                            checkout changelog: false, poll: true,
                                    scm: [$class      : 'GitSCM', branches: [[name: "${IMPORTER_HASH}"]], doGenerateSubmoduleConfigurations: false,
                                          extensions  : [[$class: 'CheckoutOption', timeout: 30],
                                                         [$class: 'CloneOption', timeout: 60],
                                                         [$class: 'PruneStaleBranch'],
                                                         [$class: 'CleanBeforeCheckout']],
                                          submoduleCfg: [], userRemoteConfigs: [[credentialsId: 'github-sre-bot-ssh',
                                                                                 refspec      : '+refs/heads/*:refs/remotes/origin/*',
                                                                                 url          : 'git@github.com:tikv/importer.git']]]
                        }
                    }
                    if (BUILD_TIKV_IMPORTER == "false") {
                        sh """
                            for a in \$(git tag --contains ${IMPORTER_HASH}); do echo \$a && git tag -d \$a;done
                            git tag -f ${RELEASE_TAG} ${IMPORTER_HASH}
                            git branch -D refs/tags/${RELEASE_TAG} || true
                            git checkout -b refs/tags/${RELEASE_TAG}
                        """
                    }
                    sh """
                        grpcio_ver=`grep -A 1 'name = "grpcio"' Cargo.lock | tail -n 1 | cut -d '"' -f 2`
                        if [[ ! "0.8.0" > "\$grpcio_ver" ]]; then
                            echo using gcc 8
                            source /opt/rh/devtoolset-8/enable
                        fi
                        ROCKSDB_SYS_SSE=0 make release
                        rm -rf ${target}
                        mkdir -p ${target}/bin
                        cp target/release/tikv-importer ${target}/bin
                        tar --exclude=${target}.tar.gz -czvf ${target}.tar.gz ${target}
                        curl -F ${filepath}=@${target}.tar.gz ${FILE_SERVER_URL}/upload
                    """
                }
            }
        }

        parallel builds
    }
    currentBuild.result = "SUCCESS"
} catch (Exception e) {
    currentBuild.result = "FAILURE"
    slackcolor = 'danger'
    echo "${e}"
}

stage('Summary') {
    echo "Send slack here ..."
    //slackSend channel: "", color: "${slackcolor}", teamDomain: 'pingcap', tokenCredentialId: 'slack-pingcap-token', message: "${slackmsg}"
    // if (currentBuild.result != "SUCCESS") {
    //     slackSend channel: '#jenkins-ci-build-critical', color: 'danger', teamDomain: 'pingcap', tokenCredentialId: 'slack-pingcap-token', message: "${slackmsg}"
    // }
}<|MERGE_RESOLUTION|>--- conflicted
+++ resolved
@@ -216,11 +216,7 @@
                         container("tiflash-build-arm") {
                             // println "arm debug command:\nkubectl -n jenkins-ci exec -ti ${NODE_NAME} bash"
                             dir("tics") {
-<<<<<<< HEAD
-                                if (!ifFileCacheExists("tiflash", TIFLASH_HASH, "tiflash")) {
-=======
                                 if (ifFileCacheExists("tiflash", TIFLASH_HASH, "tiflash")) {
->>>>>>> 05595197
                                     return
                                 }
                                 def target = "tiflash-${RELEASE_TAG}-${os}-${arch}"
@@ -280,11 +276,7 @@
         builds["Build tikv"] = {
             node("arm") {
                 dir("go/src/github.com/pingcap/tikv") {
-<<<<<<< HEAD
-                    if (!ifFileCacheExists("tikv", TIKV_HASH, "tikv-server")) {
-=======
                     if (ifFileCacheExists("tikv", TIKV_HASH, "tikv-server")) {
->>>>>>> 05595197
                         return
                     }
                     if (sh(returnStatus: true, script: '[ -d .git ] || git rev-parse --git-dir > /dev/null 2>&1') != 0) {
@@ -328,11 +320,7 @@
         builds["Build importer"] = {
             node("arm") {
                 dir("go/src/github.com/pingcap/importer") {
-<<<<<<< HEAD
-                    if (!ifFileCacheExists("importer", IMPORTER_HASH, "importer")) {
-=======
                     if (ifFileCacheExists("importer", IMPORTER_HASH, "importer")) {
->>>>>>> 05595197
                         return
                     }
                     def target = "importer-${RELEASE_TAG}-${os}-${arch}"
