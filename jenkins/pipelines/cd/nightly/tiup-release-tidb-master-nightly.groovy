--- conflicted
+++ resolved
@@ -1,14 +1,6 @@
 /*
 ** @RELEASE_TAG
 */
-<<<<<<< HEAD
-=======
-def githash
-def tidb_githash, tikv_githash, pd_githash, tools_githash
-def br_githash, dumpling_githash, tiflash_githash, tidb_ctl_githash, binlog_githash
-def cdc_githash, lightning_githash, dm_githash
->>>>>>> f71d903e
-
 def taskStartTimeInMillis = System.currentTimeMillis()
 def RELEASE_BRANCH = "master"
 
@@ -281,22 +273,13 @@
 }
 
 def upload_result_to_db() {
-<<<<<<< HEAD
     pipeline_build_id= params.PIPELINE_BUILD_ID
     pipeline_id= "9"
-=======
-    pipeline_build_id= params.PIPELINE_BUILD_ID.toLong()
-    pipeline_id= 9
->>>>>>> f71d903e
     pipeline_name= "Nightly TiUP Build"
     status= currentBuild.result
     build_number= BUILD_NUMBER
     job_name= JOB_NAME
-<<<<<<< HEAD
     artifact_meta= "tidb commit:" + tidb_sha1 + ",tikv commit:" + tikv_sha1 + ",pd commit:" + pd_sha1 + ",tidb-binlog commit:" + tidb_binlog_sha1 + ",tidb-tools commit:" + tidb_tools_sha1+"ticdc commit:" + cdc_sha1 + ",dm commit:" + dm_sha1 + ",br commit:" + tidb_sha1 + ",lightning commit:" + tidb_sha1 + ",tidb-ctl commit:" + tidb_ctl_githash + ",ng-monitoring commit:" + ng_monitoring_sha1
-=======
-    artifact_meta= "tidb commit:" + tidb_sha1 + ",tikv commit:" + tikv_sha1 + ",pd commit:" + pd_sha1 + ",tidb-binlog commit:" + tidb_binlog_sha1 + ",tidb-tools commit:" + tidb_tools_sha1+"ticdc commit:" + cdc_sha1 + ",dm commit:" + dm_sha1 + ",br commit:" + tidb_sha1 + ",lightning:" + tidb_sha1 + ",tidb-binlog:" + tidb_binlog_sha1
->>>>>>> f71d903e
     begin_time= begin_time
     end_time= new Date().format('yyyy-mm-dd hh:mm:ss')
     triggered_by= "sre-bot"
@@ -307,11 +290,7 @@
     version= "Nightly"
     build_type= "nightly-build"
 
-<<<<<<< HEAD
     build job: 'upload_result_to_db',
-=======
-    build job: 'save_result_to_db',
->>>>>>> f71d903e
             wait: true,
             parameters: [
                     [$class: 'StringParameterValue', name: 'PIPELINE_BUILD_ID', value: pipeline_build_id],
