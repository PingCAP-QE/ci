--- conflicted
+++ resolved
@@ -195,10 +195,7 @@
             }
         }
 
-<<<<<<< HEAD
-=======
-
->>>>>>> 167a705a
+
         stage("Build tidb-tools") {
             dir("go/src/github.com/pingcap/tidb-tools") {
 
