--- conflicted
+++ resolved
@@ -254,16 +254,10 @@
         }
         if (NEED_MULTIARCH) {
             IMAGE_TAG = IMAGE_TAG + "-" + arch
-<<<<<<< HEAD
-         }
         def imageLightling = "${HARBOR_REGISTRY_PROJECT_PREFIX}/${imageName}:${IMAGE_TAG},pingcap/${imageName}:${IMAGE_TAG}"
         if (params.DEBUG_MODE) {  
             imageLightling = "${HARBOR_REGISTRY_PROJECT_PREFIX}/${imageName}:${IMAGE_TAG}"
         }
-=======
-        }
-        def imageLightling = "hub.pingcap.net/qa/${imageName}:${IMAGE_TAG},pingcap/${imageName}:${IMAGE_TAG}"
->>>>>>> f8e7e75e
         def paramsDockerLightning = [
                 string(name: "ARCH", value: arch),
                 string(name: "OS", value: "linux"),
@@ -332,7 +326,6 @@
     def manifest_multiarch_builds = [:]
     for (imageName in imageNames) {
         def paramsManifest = [
-<<<<<<< HEAD
             string(name: "AMD64_IMAGE", value: "${HARBOR_REGISTRY_PROJECT_PREFIX}/${imageName}:${IMAGE_TAG}-amd64"),
             string(name: "ARM64_IMAGE", value: "${HARBOR_REGISTRY_PROJECT_PREFIX}/${imageName}:${IMAGE_TAG}-arm64"),
             string(name: "MULTI_ARCH_IMAGE", value: "${HARBOR_REGISTRY_PROJECT_PREFIX}/${imageName}:${IMAGE_TAG}"),
@@ -351,21 +344,6 @@
             println "paramsSyncImage: ${paramsSyncImage}"
             build(job: "jenkins-image-syncer", parameters: paramsSyncImage, wait: true, propagate: true)
         }
-=======
-                string(name: "AMD64_IMAGE", value: "hub.pingcap.net/qa/${imageName}:${IMAGE_TAG}-amd64"),
-                string(name: "ARM64_IMAGE", value: "hub.pingcap.net/qa/${imageName}:${IMAGE_TAG}-arm64"),
-                string(name: "MULTI_ARCH_IMAGE", value: "hub.pingcap.net/qa/${imageName}:${IMAGE_TAG}"),
-        ]
-        build job: "manifest-multiarch-common",
-                wait: true,
-                parameters: paramsManifest
-        def paramsSyncImage = [
-                string(name: 'triggered_by_upstream_ci', value: "pre-release-docker"),
-                string(name: 'SOURCE_IMAGE', value: "hub.pingcap.net/qa/${imageName}:${IMAGE_TAG}"),
-                string(name: 'TARGET_IMAGE', value: "pingcap/${imageName}:${IMAGE_TAG}"),
-        ]
-        build(job: "jenkins-image-syncer", parameters: paramsSyncImage, wait: true, propagate: true)
->>>>>>> f8e7e75e
     }
 
     parallel manifest_multiarch_builds
