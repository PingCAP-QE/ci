--- conflicted
+++ resolved
@@ -434,12 +434,7 @@
                                     for chartItem in ${CHART_ITEMS}
                                     do
                                         chartPrefixName=\$chartItem-${ReleaseTag}
-<<<<<<< HEAD
-                                        upload_qiniu.py \${chartPrefixName}.tgz \${chartPrefixName}.tgz
-                                        upload_qiniu.py \${chartPrefixName}.sha256 \${chartPrefixName}.sha256
-=======
                                         echo "\${chartPrefixName}.tgz"
->>>>>>> 36a1509c
                                     done
                                     """
                             }
@@ -455,12 +450,7 @@
                                     cd ${CHARTS_BUILD_DIR}
                                     chartItem=br-federation
                                     chartPrefixName=\$chartItem-${ReleaseTag}
-<<<<<<< HEAD
-                                    upload_qiniu.py \${chartPrefixName}.tgz \${chartPrefixName}.tgz
-                                    upload_qiniu.py \${chartPrefixName}.sha256 \${chartPrefixName}.sha256
-=======
                                     echo "\${chartPrefixName}.tgz"
->>>>>>> 36a1509c
                                     """
                             }
                         }
