--- conflicted
+++ resolved
@@ -428,11 +428,7 @@
     def filepath = "builds/pingcap/${product}/optimization/${release_tag}/${sha1}/${platform}/${product}-${os}-${arch}.tar.gz"
     if (build_para["ENTERPRISE"]) {
         filepath = "builds/pingcap/${product}/optimization/${release_tag}/${sha1}/${platform}/${product}-${os}-${arch}-enterprise.tar.gz"
-<<<<<<< HEAD
     } else if (build_para["PRE_RELEASE"] == "true" && product.contains("failpoint")) {
-=======
-    } else if (build_para["PRE_RELEASE"] == "true") {
->>>>>>> 0d78b6be
         filepath = "builds/pingcap/${repo}/test/failpoint/${release_tag}/${sha1}/linux-${arch}/${repo}.tar.gz"
     }
 
