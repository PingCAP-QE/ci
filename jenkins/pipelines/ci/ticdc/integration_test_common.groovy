--- conflicted
+++ resolved
@@ -83,7 +83,6 @@
  * @param node_label
  */
 def tests(sink_type, node_label) {
-<<<<<<< HEAD
     def all_task_result = []
     try {
         stage("Tests") {
@@ -132,79 +131,19 @@
                                 archiveArtifacts artifacts: "log/tmp/tidb_cdc_test/**/*.tgz", caseSensitive: false
                                 throw e;
                             }
-=======
-    stage("Tests") {
-        def test_cases = [:]
-        // Set to fail fast.
-        test_cases.failFast = true
-
-        // Start running integration tests.
-        def run_integration_test = { step_name, case_names ->
-            node(node_label) {
-                container("golang") {
-                    def ws = pwd()
-                    deleteDir()
-                    println "debug command:\nkubectl -n jenkins-ci exec -ti ${NODE_NAME} bash"
-                    println "work space path:\n${ws}"
-                    println "this step will run tests: ${case_names}"
-                    unstash 'ticdc'
-                    dir("go/src/github.com/pingcap/tiflow") {
-                        download_binaries()
-                        try {
-                            sh """
-                                s3cmd --version
-                                rm -rf /tmp/tidb_cdc_test
-                                mkdir -p /tmp/tidb_cdc_test
-                                echo "${env.KAFKA_VERSION}" > /tmp/tidb_cdc_test/KAFKA_VERSION
-                                GOPATH=\$GOPATH:${ws}/go PATH=\$GOPATH/bin:${ws}/go/bin:\$PATH make integration_test_${sink_type} CASE="${case_names}"
-                                rm -rf cov_dir
-                                mkdir -p cov_dir
-                                ls /tmp/tidb_cdc_test
-                                cp /tmp/tidb_cdc_test/cov*out cov_dir || touch cov_dir/dummy_file_${step_name}
-                            """
-                            // cyclic tests do not run on kafka sink, so there is no cov* file.
-                            sh """
-                            tail /tmp/tidb_cdc_test/cov* || true
-                            """
-                        } catch (Exception e) {
-                            sh """
-                                echo "archive all log"
-                                for log in `ls /tmp/tidb_cdc_test/*/*.log`; do
-                                    dirname=`dirname \$log`
-                                    basename=`basename \$log`
-                                    mkdir -p "log\$dirname"
-                                    tar zcvf "log\${log}.tgz" -C "\$dirname" "\$basename"
-                                done
-                            """
-                            archiveArtifacts artifacts: "log/tmp/tidb_cdc_test/**/*.tgz", caseSensitive: false
-                            throw e;
->>>>>>> 13c764b9
+
                         }
                         stash includes: "go/src/github.com/pingcap/ticdc/cov_dir/**", name: "integration_test_${step_name}", useDefaultExcludes: false
                     }
-<<<<<<< HEAD
-=======
-                    stash includes: "go/src/github.com/pingcap/tiflow/cov_dir/**", name: "integration_test_${step_name}", useDefaultExcludes: false
->>>>>>> 13c764b9
                 }
             }
 
-
-<<<<<<< HEAD
             // Gets the name of each case.
             unstash 'cases_name'
             def cases_name = sh(
                     script: 'cat go/src/github.com/pingcap/ticdc/tests/integration_tests/CASES',
                     returnStdout: true
             ).trim().split()
-=======
-        // Gets the name of each case.
-        unstash 'cases_name'
-        def cases_name = sh(
-                script: 'cat go/src/github.com/pingcap/tiflow/tests/integration_tests/CASES',
-                returnStdout: true
-        ).trim().split()
->>>>>>> 13c764b9
 
             // Run integration tests in groups.
             def step_cases = []
