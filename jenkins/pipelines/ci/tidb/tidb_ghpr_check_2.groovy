def notRun = 1

def slackcolor = 'good'
def githash

def specStr = "+refs/pull/*:refs/remotes/origin/pr/*"
if (ghprbPullId != null && ghprbPullId != "") {
    specStr = "+refs/pull/${ghprbPullId}/*:refs/remotes/origin/pr/${ghprbPullId}/*"
}

if (params.containsKey("release_test")) {
    ghprbTargetBranch = params.getOrDefault("release_test__ghpr_target_branch", params.release_test__release_branch)
    ghprbCommentBody = params.getOrDefault("release_test__ghpr_comment_body", "")
    ghprbActualCommit = params.getOrDefault("release_test__ghpr_actual_commit", params.release_test__tidb_commit)
    ghprbPullId = params.getOrDefault("release_test__ghpr_pull_id", "")
    ghprbPullTitle = params.getOrDefault("release_test__ghpr_pull_title", "")
    ghprbPullLink = params.getOrDefault("release_test__ghpr_pull_link", "")
    ghprbPullDescription = params.getOrDefault("release_test__ghpr_pull_description", "")
    specStr = "+refs/heads/*:refs/remotes/origin/*"
}

def TIKV_BRANCH = ghprbTargetBranch
def PD_BRANCH = ghprbTargetBranch

if (params.containsKey("release_test") && params.triggered_by_upstream_ci == null) {
    TIKV_BRANCH = params.release_test__tikv_commit
    PD_BRANCH = params.release_test__pd_commit
}

// parse tikv branch
def m1 = ghprbCommentBody =~ /tikv\s*=\s*([^\s\\]+)(\s|\\|$)/
if (m1) {
    TIKV_BRANCH = "${m1[0][1]}"
}
m1 = null
println "TIKV_BRANCH=${TIKV_BRANCH}"

// parse pd branch
def m2 = ghprbCommentBody =~ /pd\s*=\s*([^\s\\]+)(\s|\\|$)/
if (m2) {
    PD_BRANCH = "${m2[0][1]}"
}
m2 = null
println "PD_BRANCH=${PD_BRANCH}"

@NonCPS
boolean isMoreRecentOrEqual( String a, String b ) {
    if (a == b) {
        return true
    }

    [a,b]*.tokenize('.')*.collect { it as int }.with { u, v ->
       Integer result = [u,v].transpose().findResult{ x,y -> x <=> y ?: null } ?: u.size() <=> v.size()
       return (result == 1)
    } 
}

string trimPrefix = {
        it.startsWith('release-') ? it.minus('release-').split("-")[0] : it 
    }

def boolean isBranchMatched(List<String> branches, String targetBranch) {
    for (String item : branches) {
        if (targetBranch.startsWith(item)) {
            println "targetBranch=${targetBranch} matched in ${branches}"
            return true
        }
    }
    return false
}

def isNeedGo1160 = false
releaseBranchUseGo1160 = "release-5.1"
pod_go_docker_image = "hub.pingcap.net/jenkins/centos7_golang-1.13:cached"

if (!isNeedGo1160) {
    isNeedGo1160 = isBranchMatched(["master", "hz-poc", "ft-data-inconsistency", "br-stream"], ghprbTargetBranch)
}
if (!isNeedGo1160 && ghprbTargetBranch.startsWith("release-")) {
    isNeedGo1160 = isMoreRecentOrEqual(trimPrefix(ghprbTargetBranch), trimPrefix(releaseBranchUseGo1160))
    if (isNeedGo1160) {
        println "targetBranch=${ghprbTargetBranch}  >= ${releaseBranchUseGo1160}"
    }
}
if (isNeedGo1160) {
    println "This build use go1.16"
    pod_go_docker_image = "hub.pingcap.net/jenkins/centos7_golang-1.16:latest"
} else {
    println "This build use go1.13"
}
println "use image=${pod_go_docker_image}"

// def buildSlave = "${GO_BUILD_SLAVE}"
// def testSlave = "${GO_TEST_SLAVE}"

def sessionTestSuitesString = "testPessimisticSuite"

def run_with_pod(Closure body) {
    def label = "jenkins-check-2-${BUILD_NUMBER}"
    def cloud = "kubernetes"
    def namespace = "jenkins-tidb"
    def jnlp_docker_image = "jenkins/inbound-agent:4.3-4"
    podTemplate(label: label,
            cloud: cloud,
            namespace: namespace,
            nodeSelector: 'role_type=slave',
            idleMinutes: 0,
            containers: [
                    containerTemplate(
                            name: 'golang', alwaysPullImage: false,
                            image: "${pod_go_docker_image}", ttyEnabled: true,
                            privileged: true,
                            resourceRequestCpu: '4000m', resourceRequestMemory: '8Gi',
                            resourceLimitCpu: '30000m', resourceLimitMemory: "100Gi",
                            command: '/bin/sh -c', args: 'cat',
                            envVars: [containerEnvVar(key: 'GOPATH', value: '/go')],
                    ),
                    containerTemplate(
                            name: 'jnlp', image: "${jnlp_docker_image}", alwaysPullImage: false,
                            resourceRequestCpu: '100m', resourceRequestMemory: '256Mi',
                    ),
            ],
            volumes: [
                    nfsVolume(mountPath: '/home/jenkins/agent/ci-cached-code-daily', serverAddress: '172.16.5.22',
                            serverPath: '/mnt/ci.pingcap.net-nfs/git', readOnly: false),
                    nfsVolume(mountPath: '/nfs/cache', serverAddress: '172.16.5.22',
                            serverPath: '/mnt/ci.pingcap.net-nfs', readOnly: false),
            ],
    ) {
        node(label) {
            println "debug command:\nkubectl -n ${namespace} exec -ti ${NODE_NAME} bash"
            body()
        }
    }
}

def upload_test_result(reportDir) {
    if (!fileExists(reportDir)){
        return
    }
    try {
        id=UUID.randomUUID().toString()
        def filepath = "tipipeline/test/report/${JOB_NAME}/${BUILD_NUMBER}/${id}/report.xml"
        sh """
        curl -F ${filepath}=@${reportDir} ${FILE_SERVER_URL}/upload
        """
        def downloadPath = "${FILE_SERVER_URL}/download/${filepath}"
        def all_results = [
            jenkins_job_name: "${JOB_NAME}",
            jenkins_url: "${env.RUN_DISPLAY_URL}",
            repo: "${ghprbGhRepository}",
            commit_id: ghprbActualCommit,
            branch: ghprbTargetBranch,
            junit_report_url: downloadPath,
            pull_request: ghprbPullId.toInteger(),
            author: ghprbPullAuthorLogin
        ]
        def json = groovy.json.JsonOutput.toJson(all_results)
        response = httpRequest consoleLogResponseBody: true, contentType: 'APPLICATION_JSON', httpMode: 'POST', requestBody: json, url: "http://172.16.5.14:30792/report/", validResponseCodes: '200'
    }catch (Exception e) {
        // upload test case result to tipipeline, do not block ci
        print "upload test result to tipipeline failed, continue."
    }
}

def test_suites = { suites,option ->
    run_with_pod {
        deleteDir()
        unstash 'tidb'
        container("golang") {
            timeout(1320) {
                ws = pwd()
                def tikv_refs = "${FILE_SERVER_URL}/download/refs/pingcap/tikv/${TIKV_BRANCH}/sha1"
                def tikv_sha1 = sh(returnStdout: true, script: "curl ${tikv_refs}").trim()
                tikv_url = "${FILE_SERVER_URL}/download/builds/pingcap/tikv/${tikv_sha1}/centos7/tikv-server.tar.gz"

                def pd_refs = "${FILE_SERVER_URL}/download/refs/pingcap/pd/${PD_BRANCH}/sha1"
                def pd_sha1 = sh(returnStdout: true, script: "curl ${pd_refs}").trim()
                pd_url = "${FILE_SERVER_URL}/download/builds/pingcap/pd/${pd_sha1}/centos7/pd-server.tar.gz"
                dir("go/src/github.com/pingcap/tidb") {
                    try {
                        sh"""
                        curl ${tikv_url} | tar xz
                        curl ${pd_url} | tar xz bin
                        make failpoint-enable
                        
                        # Disable pipelined pessimistic lock temporarily until tikv#11649 is resolved
                        echo -e "[pessimistic-txn]\npipelined = false" > tikv.toml
			
                        bin/pd-server -name=pd1 --data-dir=pd1 --client-urls=http://127.0.0.1:2379 --peer-urls=http://127.0.0.1:2378 -force-new-cluster &> pd1.log &
                        bin/tikv-server --pd=127.0.0.1:2379 -s tikv1 --addr=0.0.0.0:20160 --advertise-addr=127.0.0.1:20160 --advertise-status-addr=127.0.0.1:20165 -C tikv.toml -f  tikv1.log &
            
                        bin/pd-server -name=pd2 --data-dir=pd2 --client-urls=http://127.0.0.1:2389 --peer-urls=http://127.0.0.1:2388 -force-new-cluster &>  pd2.log &
                        bin/tikv-server --pd=127.0.0.1:2389 -s tikv2 --addr=0.0.0.0:20170 --advertise-addr=127.0.0.1:20170 --advertise-status-addr=127.0.0.1:20175 -C tikv.toml -f  tikv2.log &
        
                        bin/pd-server -name=pd3 --data-dir=pd3 --client-urls=http://127.0.0.1:2399 --peer-urls=http://127.0.0.1:2398 -force-new-cluster &> pd3.log &
                        bin/tikv-server --pd=127.0.0.1:2399 -s tikv3 --addr=0.0.0.0:20190 --advertise-addr=127.0.0.1:20190 --advertise-status-addr=127.0.0.1:20185 -C tikv.toml -f  tikv3.log &
            
                        cd session
                        export log_level=error
                        # export GOPROXY=http://goproxy.pingcap.net
                        go get gotest.tools/gotestsum
                        gotestsum --format standard-verbose --junitfile "junit-report.xml" -- -with-tikv -pd-addrs=127.0.0.1:2379,127.0.0.1:2389,127.0.0.1:2399 -timeout 20m -vet=off ${option} '${suites}'
                        #go test -with-tikv -pd-addrs=127.0.0.1:2379 -timeout 20m -vet=off
                        """
                    }catch (Exception e){
                        sh "cat ${ws}/go/src/github.com/pingcap/tidb/pd1.log || true"
                        sh "cat ${ws}/go/src/github.com/pingcap/tidb/tikv1.log || true"
                        sh "cat ${ws}/go/src/github.com/pingcap/tidb/pd2.log || true"
                        sh "cat ${ws}/go/src/github.com/pingcap/tidb/tikv2.log || true"
                        sh "cat ${ws}/go/src/github.com/pingcap/tidb/pd3.log || true"
                        sh "cat ${ws}/go/src/github.com/pingcap/tidb/tikv3.log || true"
                        throw e
                    }finally {
                        junit testResults: "**/junit-report.xml"
                        sh """
                        set +e
                        killall -9 -r -q tikv-server
                        killall -9 -r -q pd-server
                        set -e
                        """
                        upload_test_result("session/junit-report.xml")
                    }
                }
            }
        }
    }
}


try {
    stage("Pre-check"){
        if (!params.force){
            node("${GO_BUILD_SLAVE}"){
                container("golang"){
                    notRun = sh(returnStatus: true, script: """
			    if curl --output /dev/null --silent --head --fail ${FILE_SERVER_URL}/download/ci_check/${JOB_NAME}/${ghprbActualCommit}; then exit 0; else exit 1; fi
			    """)
                }
            }
        }

        // if (notRun == 0){
        //     println "the ${ghprbActualCommit} has been tested"
        //     throw new RuntimeException("hasBeenTested")
        // }
    }

    run_with_pod {
        def ws = pwd()

        stage("Checkout") {
            // update code
            dir("/home/jenkins/agent/code-archive") {
                // delete to clean workspace in case of agent pod reused lead to conflict.
                deleteDir()
                // copy code from nfs cache
                container("golang") {
                    if(fileExists("/nfs/cache/git-test/src-tidb.tar.gz")){
                        timeout(5) {
                            sh """
                                cp -R /nfs/cache/git-test/src-tidb.tar.gz*  ./
                                mkdir -p ${ws}/go/src/github.com/pingcap/tidb
                                tar -xzf src-tidb.tar.gz -C ${ws}/go/src/github.com/pingcap/tidb --strip-components=1
                            """
                        }
                    }
                    dir("${ws}/go/src/github.com/pingcap/tidb") {
                        if (sh(returnStatus: true, script: '[ -d .git ] && [ -f Makefile ] && git rev-parse --git-dir > /dev/null 2>&1') != 0) {
                            echo "Not a valid git folder: ${ws}/go/src/github.com/pingcap/tidb"
                            echo "Clean dir then get tidb src code from fileserver"
                            deleteDir()
                        }
                        if(!fileExists("${ws}/go/src/github.com/pingcap/tidb/Makefile")) {
                            dir("${ws}/go/src/github.com/pingcap/tidb") {
                                sh """
                                    rm -rf /home/jenkins/agent/code-archive/tidb.tar.gz
                                    rm -rf /home/jenkins/agent/code-archive/tidb
                                    wget -O /home/jenkins/agent/code-archive/tidb.tar.gz  ${FILE_SERVER_URL}/download/source/tidb.tar.gz -q --show-progress
                                    tar -xzf /home/jenkins/agent/code-archive/tidb.tar.gz -C ./ --strip-components=1
                                """
                            }
                        }
                        try {
                            checkout changelog: false, poll: false, scm: [$class: 'GitSCM', branches: [[name: 'master']], doGenerateSubmoduleConfigurations: false, extensions: [[$class: 'PruneStaleBranch'], [$class: 'CleanBeforeCheckout'], [$class: 'CloneOption', timeout: 2]], submoduleCfg: [], userRemoteConfigs: [[credentialsId: 'github-sre-bot-ssh', refspec: specStr, url: 'git@github.com:pingcap/tidb.git']]]
                        }   catch (info) {
                                retry(2) {
                                    echo "checkout failed, retry.."
                                    sleep 5
                                    if (sh(returnStatus: true, script: '[ -d .git ] && [ -f Makefile ] && git rev-parse --git-dir > /dev/null 2>&1') != 0) {
                                        deleteDir()
                                    }
                                    // if checkout one pr failed, we fallback to fetch all thre pr data
                                    checkout changelog: false, poll: false, scm: [$class: 'GitSCM', branches: [[name: 'master']], doGenerateSubmoduleConfigurations: false, extensions: [[$class: 'PruneStaleBranch'], [$class: 'CleanBeforeCheckout']], submoduleCfg: [], userRemoteConfigs: [[credentialsId: 'github-sre-bot-ssh', refspec: specStr, url: 'git@github.com:pingcap/tidb.git']]]
                                }
                            }
                        sh "git checkout -f ${ghprbActualCommit}"
                        sh """
                        GO111MODULE=on go build -race -o bin/explain_test_tidb-server github.com/pingcap/tidb/tidb-server
                        """
                    }
                }
            }
<<<<<<< HEAD
            stash includes: "go/src/github.com/pingcap/tidb/**", name: "tidb", useDefaultExcludes: true
=======
            stash includes: "go/src/github.com/pingcap/tidb/**", name: "tidb"
>>>>>>> a96c21c3
        }

        def tests = [:]
        tests["Build & Test"] = {
            container("golang") {
                dir("go/src/github.com/pingcap/tidb") {
                    timeout(15) {
                        sh """
                        package_base=`grep module go.mod | head -n 1 | awk '{print \$2}'`
                        sed -i  's,go list ./...| grep -vE "cmd",go list ./...| grep -vE "cmd" | grep -vE "store/tikv\$\$",' ./Makefile
                        # export GOPROXY=http://goproxy.pingcap.net
                        if [ \"${ghprbTargetBranch}\" == \"master\" ]  ;then EXTRA_TEST_ARGS='-timeout 9m'  make test_part_parser && make gogenerate ; fi > test.log || \\
                        (cat test.log; cat test.log |grep -Ev "^\\[[[:digit:]]{4}(/[[:digit:]]{2}){2}" | grep -A 30 "\\-------" | grep -A 29 "FAIL"; false)
                        # if grep -q gogenerate "Makefile";then  make gogenerate ; fi
                        """
                    }
                }
            }
        }


        if (ghprbTargetBranch == "master"){
            tests["test session with real tikv suites ${sessionTestSuitesString}"] = {
                test_suites(sessionTestSuitesString, "-check.f")
            }
            tests["test session with real tikv exclude suites ${sessionTestSuitesString}"] = {
                test_suites(sessionTestSuitesString, "-check.exclude")
            }

            tests["Explain Test1"] = {
                run_with_pod {
                    deleteDir()
                    unstash 'tidb'
                    container("golang") {
                        dir("go/src/github.com/pingcap/tidb") { 
                             timeout(15) { 
                                 try {
                                    ws = pwd()
                                    def tikv_refs = "${FILE_SERVER_URL}/download/refs/pingcap/tikv/${TIKV_BRANCH}/sha1"
                                    def tikv_sha1 = sh(returnStdout: true, script: "curl ${tikv_refs}").trim()
                                    tikv_url = "${FILE_SERVER_URL}/download/builds/pingcap/tikv/${tikv_sha1}/centos7/tikv-server.tar.gz"

                                    def pd_refs = "${FILE_SERVER_URL}/download/refs/pingcap/pd/${PD_BRANCH}/sha1"
                                    def pd_sha1 = sh(returnStdout: true, script: "curl ${pd_refs}").trim()
                                    pd_url = "${FILE_SERVER_URL}/download/builds/pingcap/pd/${pd_sha1}/centos7/pd-server.tar.gz"
                                    sh """
                                    curl ${tikv_url} | tar xz
                                    curl ${pd_url} | tar xz bin

                                    # Disable pipelined pessimistic lock temporarily until tikv#11649 is resolved
                                    echo -e "[pessimistic-txn]\npipelined = false" > tikv.toml

                                    bin/pd-server -name=pd1 --data-dir=pd1 --client-urls=http://127.0.0.1:2379 --peer-urls=http://127.0.0.1:2378 -force-new-cluster &> pd1.log &
                                    bin/tikv-server --pd=127.0.0.1:2379 -s tikv1 --addr=0.0.0.0:20160 --advertise-addr=127.0.0.1:20160 --advertise-status-addr=127.0.0.1:20165 -C tikv.toml -f  tikv1.log &
                        
                                    bin/pd-server -name=pd2 --data-dir=pd2 --client-urls=http://127.0.0.1:2389 --peer-urls=http://127.0.0.1:2388 -force-new-cluster &>  pd2.log &
                                    bin/tikv-server --pd=127.0.0.1:2389 -s tikv2 --addr=0.0.0.0:20170 --advertise-addr=127.0.0.1:20170 --advertise-status-addr=127.0.0.1:20175 -C tikv.toml -f  tikv2.log &
                    
                                    bin/pd-server -name=pd3 --data-dir=pd3 --client-urls=http://127.0.0.1:2399 --peer-urls=http://127.0.0.1:2398 -force-new-cluster &> pd3.log &
                                    bin/tikv-server --pd=127.0.0.1:2399 -s tikv3 --addr=0.0.0.0:20190 --advertise-addr=127.0.0.1:20190 --advertise-status-addr=127.0.0.1:20185 -C tikv.toml -f  tikv3.log &

                                    # GO111MODULE=on go build -race -o bin/explain_test_tidb-server github.com/pingcap/tidb/tidb-server
                                    ls -alh ./bin/

                                    export TIDB_SERVER_PATH=${ws}/bin/explain_test_tidb-server
                                    export TIKV_PATH=127.0.0.1:2379
                                    chmod +x cmd/explaintest/run-tests.sh
                                    cd cmd/explaintest && ls -alh
                                    ./run-tests.sh -d y
                                    """
                                 } catch (Exception e){ 
                                    sh "cat ${ws}/go/src/github.com/pingcap/tidb/pd1.log || true"
                                    sh "cat ${ws}/go/src/github.com/pingcap/tidb/tikv1.log || true"
                                    sh "cat ${ws}/go/src/github.com/pingcap/tidb/pd2.log || true"
                                    sh "cat ${ws}/go/src/github.com/pingcap/tidb/tikv2.log || true"
                                    sh "cat ${ws}/go/src/github.com/pingcap/tidb/pd3.log || true"
                                    sh "cat ${ws}/go/src/github.com/pingcap/tidb/tikv3.log || true"
                                    sh "cat ${ws}/go/src/github.com/pingcap/tidb/cmd/explaintest/explaintest.log || true"
                                    throw e
                                 } finally {
                                    sh """
                                    set +e
                                    killall -9 -r -q tikv-server
                                    killall -9 -r -q pd-server
                                    set -e
                                    """
                                 }
                             }
                        }
                    }
                }
            }

            tests["Explain Test2"] = {
                run_with_pod {
                    deleteDir()
                    unstash 'tidb'
                    container("golang") {
                        dir("go/src/github.com/pingcap/tidb") { 
                             timeout(15) { 
                                 try {
                                    ws = pwd()
                                    def tikv_refs = "${FILE_SERVER_URL}/download/refs/pingcap/tikv/${TIKV_BRANCH}/sha1"
                                    def tikv_sha1 = sh(returnStdout: true, script: "curl ${tikv_refs}").trim()
                                    tikv_url = "${FILE_SERVER_URL}/download/builds/pingcap/tikv/${tikv_sha1}/centos7/tikv-server.tar.gz"

                                    def pd_refs = "${FILE_SERVER_URL}/download/refs/pingcap/pd/${PD_BRANCH}/sha1"
                                    def pd_sha1 = sh(returnStdout: true, script: "curl ${pd_refs}").trim()
                                    pd_url = "${FILE_SERVER_URL}/download/builds/pingcap/pd/${pd_sha1}/centos7/pd-server.tar.gz"
                                    sh """
                                    curl ${tikv_url} | tar xz
                                    curl ${pd_url} | tar xz bin

                                    # Disable pipelined pessimistic lock temporarily until tikv#11649 is resolved
                                    echo -e "[pessimistic-txn]\npipelined = false" > tikv.toml

                                    bin/pd-server -name=pd1 --data-dir=pd1 --client-urls=http://127.0.0.1:2379 --peer-urls=http://127.0.0.1:2378 -force-new-cluster &> pd1.log &
                                    bin/tikv-server --pd=127.0.0.1:2379 -s tikv1 --addr=0.0.0.0:20160 --advertise-addr=127.0.0.1:20160 --advertise-status-addr=127.0.0.1:20165 -C tikv.toml -f  tikv1.log &
                        
                                    bin/pd-server -name=pd2 --data-dir=pd2 --client-urls=http://127.0.0.1:2389 --peer-urls=http://127.0.0.1:2388 -force-new-cluster &>  pd2.log &
                                    bin/tikv-server --pd=127.0.0.1:2389 -s tikv2 --addr=0.0.0.0:20170 --advertise-addr=127.0.0.1:20170 --advertise-status-addr=127.0.0.1:20175 -C tikv.toml -f  tikv2.log &
                    
                                    bin/pd-server -name=pd3 --data-dir=pd3 --client-urls=http://127.0.0.1:2399 --peer-urls=http://127.0.0.1:2398 -force-new-cluster &> pd3.log &
                                    bin/tikv-server --pd=127.0.0.1:2399 -s tikv3 --addr=0.0.0.0:20190 --advertise-addr=127.0.0.1:20190 --advertise-status-addr=127.0.0.1:20185 -C tikv.toml -f  tikv3.log &

                                    # GO111MODULE=on go build -race -o bin/explain_test_tidb-server github.com/pingcap/tidb/tidb-server
                                    ls -alh ./bin/

                                    export TIDB_SERVER_PATH=${ws}/bin/explain_test_tidb-server
                                    export TIKV_PATH=127.0.0.1:2379
                                    chmod +x cmd/explaintest/run-tests.sh
                                    cd cmd/explaintest && ls -alh
                                    ./run-tests.sh -d n
                                    """
                                 } catch (Exception e){ 
                                    sh "cat ${ws}/go/src/github.com/pingcap/tidb/pd1.log || true"
                                    sh "cat ${ws}/go/src/github.com/pingcap/tidb/tikv1.log || true"
                                    sh "cat ${ws}/go/src/github.com/pingcap/tidb/pd2.log || true"
                                    sh "cat ${ws}/go/src/github.com/pingcap/tidb/tikv2.log || true"
                                    sh "cat ${ws}/go/src/github.com/pingcap/tidb/pd3.log || true"
                                    sh "cat ${ws}/go/src/github.com/pingcap/tidb/tikv3.log || true"
                                    sh "cat ${ws}/go/src/github.com/pingcap/tidb/cmd/explaintest/explaintest.log || true"
                                    throw e
                                 } finally {
                                    sh """
                                    set +e
                                    killall -9 -r -q tikv-server
                                    killall -9 -r -q pd-server
                                    set -e
                                    """
                                 }
                             }
                        }
                    }
                }
            }
        }
        parallel tests

        currentBuild.result = "SUCCESS"
    
        container("golang"){
            sh """
        echo "done" > done
        curl -F ci_check/${JOB_NAME}/${ghprbActualCommit}=@done ${FILE_SERVER_URL}/upload
        """
        }
    }
}
catch (org.jenkinsci.plugins.workflow.steps.FlowInterruptedException e) {
    println e
    // this ambiguous condition means a user probably aborted
    currentBuild.result = "ABORTED"
} catch (hudson.AbortException e) {
    println e
    // this ambiguous condition means during a shell step, user probably aborted
    if (e.getMessage().contains('script returned exit code 143')) {
        currentBuild.result = "ABORTED"
    } else {
        currentBuild.result = "FAILURE"
    }
} catch (InterruptedException e) {
    println e
    currentBuild.result = "ABORTED"
}
catch (Exception e) {
    if (e.getMessage().equals("hasBeenTested")) {
        currentBuild.result = "SUCCESS"
    } else {
        currentBuild.result = "FAILURE"
        slackcolor = 'danger'
        echo "${e}"
    }
}

stage("upload status"){
    node("master") {
        sh """curl --connect-timeout 2 --max-time 4 -d '{"job":"$JOB_NAME","id":$BUILD_NUMBER}' http://172.16.5.25:36000/api/v1/ci/job/sync || true"""
    }
}

if (params.containsKey("triggered_by_upstream_ci")) {
    stage("update commit status") {
        node("master") {
            if (currentBuild.result == "ABORTED") {
                PARAM_DESCRIPTION = 'Jenkins job aborted'
                // Commit state. Possible values are 'pending', 'success', 'error' or 'failure'
                PARAM_STATUS = 'error'
            } else if (currentBuild.result == "FAILURE") {
                PARAM_DESCRIPTION = 'Jenkins job failed'
                PARAM_STATUS = 'failure'
            } else if (currentBuild.result == "SUCCESS") {
                PARAM_DESCRIPTION = 'Jenkins job success'
                PARAM_STATUS = 'success'
            } else {
                PARAM_DESCRIPTION = 'Jenkins job meets something wrong'
                PARAM_STATUS = 'error'
            }
            def default_params = [
                    string(name: 'TIDB_COMMIT_ID', value: ghprbActualCommit ),
                    string(name: 'CONTEXT', value: 'idc-jenkins-ci-tidb/check_dev_2'),
                    string(name: 'DESCRIPTION', value: PARAM_DESCRIPTION ),
                    string(name: 'BUILD_URL', value: RUN_DISPLAY_URL ),
                    string(name: 'STATUS', value: PARAM_STATUS ),
            ]
            echo("default params: ${default_params}")
            build(job: "tidb_update_commit_status", parameters: default_params, wait: true)
        }
    }
}
<|MERGE_RESOLUTION|>--- conflicted
+++ resolved
@@ -301,11 +301,7 @@
                     }
                 }
             }
-<<<<<<< HEAD
-            stash includes: "go/src/github.com/pingcap/tidb/**", name: "tidb", useDefaultExcludes: true
-=======
             stash includes: "go/src/github.com/pingcap/tidb/**", name: "tidb"
->>>>>>> a96c21c3
         }
 
         def tests = [:]
