--- conflicted
+++ resolved
@@ -74,19 +74,6 @@
                         deleteDir()
                         // copy code from nfs cache
                         container("golang") {
-<<<<<<< HEAD
-                            timeout(10) {
-                                sh """
-                                    cp -R /nfs/cache/git/src-tidb.tar.gz ./
-                                    cp -R /nfs/cache/git/src-tidb.tar.gz.md5sum ./
-                                """
-                            }
-                            timeout(6) {
-                                sh """
-                                    mkdir -p ${ws}/go/src/github.com/pingcap/tidb
-                                    tar -xzf src-tidb.tar.gz -C ${ws}/go/src/github.com/pingcap/tidb/ --strip-components=1
-                                """
-=======
                             if(fileExists("/nfs/cache/git-test/src-tidb.tar.gz")){
                                 timeout(5) {
                                     sh """
@@ -95,7 +82,6 @@
                                         tar -xzf src-tidb.tar.gz -C ${ws}/go/src/github.com/pingcap/tidb --strip-components=1
                                     """
                                 }
->>>>>>> 1ade4634
                             }
                         }
                         dir("${ws}/go/src/github.com/pingcap/tidb") {
@@ -105,21 +91,12 @@
                                 deleteDir()
                             }
                             if(!fileExists("${ws}/go/src/github.com/pingcap/tidb/Makefile")) {
-<<<<<<< HEAD
-                                dir("/home/jenkins/agent/code-archive") {
-                                    sh """
-                                    rm -rf tidb.tar.gz
-                                    rm -rf tidb
-                                    wget ${FILE_SERVER_URL}/download/source/tidb.tar.gz
-                                    tar -xzf tidb.tar.gz -C ${ws}/go/src/github.com/pingcap/tidb/ --strip-components=1
-=======
                                 dir("${ws}/go/src/github.com/pingcap/tidb") {
                                     sh """
                                         rm -rf /home/jenkins/agent/code-archive/tidb.tar.gz
                                         rm -rf /home/jenkins/agent/code-archive/tidb
                                         wget -O /home/jenkins/agent/code-archive/tidb.tar.gz  ${FILE_SERVER_URL}/download/source/tidb.tar.gz -q --show-progress
                                         tar -xzf /home/jenkins/agent/code-archive/tidb.tar.gz -C ./ --strip-components=1
->>>>>>> 1ade4634
                                 """
                                 }
                             }
