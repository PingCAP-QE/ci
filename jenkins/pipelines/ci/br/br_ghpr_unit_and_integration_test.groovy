// def ghprbTargetBranch = "master"
// def ghprbCommentBody = ""
// def ghprbPullId = ""
// def ghprbPullTitle = ""
// def ghprbPullLink = ""
// def ghprbPullDescription = ""

if (params.containsKey("triggered_by_build_br_multi_branch")) {
    // Triggered by `build_br_multi_branch`.
    // It contains keys:
    //     booleanParam(name: 'force', value: true),
    //     booleanParam(name: 'triggered_by_build_br_multi_branch', value: true),
    //     string(name: 'build_br_multi_branch_release_branch', value: "master"),
    //     string(name: 'build_br_multi_branch_ghpr_actual_commit', value: "${githash}"),
    echo "br branch push test: ${params.containsKey("triggered_by_build_br_multi_branch")}"
    ghprbTargetBranch = params.getOrDefault("build_br_multi_branch_ghpr_target_branch", params.build_br_multi_branch_release_branch)
    ghprbActualCommit = params.getOrDefault("build_br_multi_branch_ghpr_actual_commit", params.build_br_multi_branch_br_commit)
    ghprbCommentBody = ""
    ghprbPullId = ""
    ghprbPullTitle = ""
    ghprbPullLink = ""
    ghprbPullDescription = ""
}

if (params.containsKey("triggered_by_upstream_pr_ci")) {
    // Triggered by upstream (TiDB/TiKV/PD) PR.
    // It contains keys:
    //     booleanParam(name: 'force', value: true),
    //     string(name: 'upstream_pr_ci', value: "tidb"),
    //     string(name: 'upstream_pr_ci_ghpr_target_branch', ghprbTargetBranch),
    //     string(name: 'upstream_pr_ci_ghpr_actual_commit', ghprbActualCommit),
    //     string(name: 'upstream_pr_ci_ghpr_pull_id', ghprbPullId),
    //     string(name: 'upstream_pr_ci_ghpr_pull_title', ghprbPullTitle),
    //     string(name: 'upstream_pr_ci_ghpr_pull_link', ghprbPullLink),
    //     string(name: 'upstream_pr_ci_ghpr_pull_description', ghprbPullDescription),
    //     string(name: 'upstream_pr_ci_override_tidb_download_link', tidb_url),
    //     string(name: 'upstream_pr_ci_override_tikv_download_link', tikv_url),
    //     string(name: 'upstream_pr_ci_override_pd_download_link', pd_url),
    echo "upstream pr test: ${params.containsKey("triggered_by_upstream_pr_ci")}"
    ghprbTargetBranch = params.getOrDefault("upstream_pr_ci_ghpr_target_branch", params.upstream_pr_ci_release_branch)
    ghprbActualCommit = params.getOrDefault("upstream_pr_ci_ghpr_actual_commit", params.upstream_pr_ci_br_commit)
    ghprbCommentBody = ""
    ghprbPullId = params.getOrDefault("upstream_pr_ci_ghpr_pull_id", "")
    ghprbPullTitle = params.getOrDefault("upstream_pr_ci_ghpr_pull_title", "")
    ghprbPullLink = params.getOrDefault("upstream_pr_ci_ghpr_pull_link", "")
    ghprbPullDescription = params.getOrDefault("upstream_pr_ci_ghpr_pull_description", "")
}

if (params.containsKey("release_test")) {
    echo "release test: ${params.containsKey("release_test")}"
    ghprbTargetBranch = params.getOrDefault("release_test__ghpr_target_branch", "")
    ghprbCommentBody = params.getOrDefault("release_test__ghpr_comment_body", "")
    ghprbActualCommit = params.getOrDefault("release_test__ghpr_actual_commit", "")
    ghprbPullId = params.getOrDefault("release_test__ghpr_pull_id", "")
    ghprbPullTitle = params.getOrDefault("release_test__ghpr_pull_title", "")
    ghprbPullLink = params.getOrDefault("release_test__ghpr_pull_link", "")
    ghprbPullDescription = params.getOrDefault("release_test__ghpr_pull_description", "")
}

// Remove tailing string.
@NonCPS
def getTargetBranch(body){
    def m1 = body =~ /release-[0-9]\.[0-9]/
    if (m1) {
        return "${m1[0]}"
    }
    return ""
}
if (getTargetBranch(ghprbTargetBranch)!=""){
    ghprbTargetBranch=getTargetBranch(ghprbTargetBranch)
} else {
    ghprbTargetBranch = "master"
}


def TIKV_BRANCH = ghprbTargetBranch
def TIKV_IMPORTER_BRANCH = ghprbTargetBranch
def PD_BRANCH = ghprbTargetBranch
def TIDB_BRANCH = ghprbTargetBranch
def BUILD_NUMBER = "${env.BUILD_NUMBER}"
def tiflashBranch = TIKV_BRANCH
def tiflashCommit = ""
def CDC_BRANCH = ""

if (ghprbTargetBranch == "master")  {
    TIKV_IMPORTER_BRANCH = "release-5.0"
}

if (ghprbTargetBranch == "master" || (ghprbTargetBranch.startsWith("release-") && ghprbTargetBranch >= "release-4.0")) {
    CDC_BRANCH = ghprbTargetBranch
}

if (params.containsKey("release_test")) {
    TIKV_BRANCH = params.release_test__release_branch
    PD_BRANCH = params.release_test__release_branch
    TIDB_BRANCH = params.release_test__release_branch
    CDC_BRANCH = params.release_test__release_branch
    tiflashCommit = params.getOrDefault("release_test__tiflash_commit", "")
    tiflashBranch = params.release_test__release_branch
    ghprbTargetBranch = params.release_test__release_branch
    // Override BR commit hash
    ghprbActualCommit = params.getOrDefault("release_test__br_commit", "")
}

// parse tikv branch
@NonCPS
def getTikvBranch(body){
    def m1 = body =~ /tikv\s*=\s*([^\s\\]+)(\s|\\|$)/
    if (m1) {
        return "${m1[0][1]}"
    }
    return ""
}
if (getTikvBranch(ghprbCommentBody)!=""){
    TIKV_BRANCH=getTikvBranch(ghprbCommentBody)
}
println "TIKV_BRANCH=${TIKV_BRANCH}"

// parse pd branch
@NonCPS
def getPDBranch(body){
    def m1 = body =~ /pd\s*=\s*([^\s\\]+)(\s|\\|$)/
    if (m1) {
        return "${m1[0][1]}"
    }
    return ""
}
if (getPDBranch(ghprbCommentBody)!=""){
    PD_BRANCH=getPDBranch(ghprbCommentBody)
}
println "PD_BRANCH=${PD_BRANCH}"

// parse tidb branch
@NonCPS
def getTidbBranch(body){
    def m1 = body =~ /tidb\s*=\s*([^\s\\]+)(\s|\\|$)/
    if (m1) {
        return "${m1[0][1]}"
    }
    return ""
}
if (getTidbBranch(ghprbCommentBody)!=""){
    TIDB_BRANCH=getTidbBranch(ghprbCommentBody)
}
println "TIDB_BRANCH=${TIDB_BRANCH}"

// parse cdc branch
@NonCPS
def getCdcBranch(body){
    def m1 = body =~ /ticdc\s*=\s*([^\s\\]+)(\s|\\|$)/
    if (m1) {
        return "${m1[0][1]}"
    }
    return ""
}
if (getCdcBranch(ghprbCommentBody)!=""){
    CDC_BRANCH=getCdcBranch(ghprbCommentBody)
}
println "CDC_BRANCH=${CDC_BRANCH}"

// parse tikv-importer branch
@NonCPS
def getImporterBranch(body){
    def m1 = body =~ /importer\s*=\s*([^\s\\]+)(\s|\\|$)/
    if (m1) {
        return "${m1[0][1]}"
    }
    return ""
}
if (getImporterBranch(ghprbCommentBody)!=""){
    TIKV_IMPORTER_BRANCH=getImporterBranch(ghprbCommentBody)
}
println "TIKV_IMPORTER_BRANCH=${TIKV_IMPORTER_BRANCH}"

def boolean isBranchMatched(List<String> branches, String targetBranch) {
    for (String item : branches) {
        if (targetBranch.startsWith(item)) {
            println "targetBranch=${targetBranch} matched in ${branches}"
            return true
        }
    }
    return false
}

def boolean isBRMergedIntoTiDB() {
    return params.getOrDefault("triggered_by_upstream_pr_ci", "Origin") == "tidb-br"
}

def isNeedGo1160 = isBranchMatched(["master", "release-5.1"], ghprbTargetBranch)
if (isNeedGo1160) {
    println "This build use go1.16"
    GO_BUILD_SLAVE = GO1160_BUILD_SLAVE
    GO_TEST_SLAVE = GO1160_TEST_SLAVE
} else {
    println "This build use go1.13"
}
println "BUILD_NODE_NAME=${GO_BUILD_SLAVE}"
println "TEST_NODE_NAME=${GO_TEST_SLAVE}"

def get_commit_hash(prj, branch_or_hash) {
    if (branch_or_hash.length() == 40) {
        return branch_or_hash
    }

    def url = "${FILE_SERVER_URL}/download/refs/pingcap/${prj}/${branch_or_hash}/sha1"
    def hash = sh(returnStdout: true, script: """
        while ! curl --output /dev/null --silent --head --fail ${url}; do sleep 5; done
        curl ${url}
    """).trim()
    return hash
}

def run_unit_test() {
    node("${GO_TEST_SLAVE}") {
        container("golang") {
            println "debug command:\nkubectl -n jenkins-tidb exec -ti ${NODE_NAME} bash"
            def ws = pwd()
            deleteDir()

            // unstash 'br'
            timeout(30) {
                sh label: "Go Version", script: """
                go version
                """

                sh label: "Run unit tests", script: """
                mkdir -p ${ws}/go/src/github.com/pingcap/br/
                cd ${ws}/go/src/github.com/pingcap/br

                curl ${FILE_SERVER_URL}/download/builds/pingcap/br/pr/${ghprbActualCommit}/centos7/br_integration_test.tar.gz | tar xz

                PATH=\$GOPATH/bin:${ws}/go/bin:\$PATH make check test

                rm -rf /tmp/backup_restore_test
                mkdir -p /tmp/backup_restore_test
                rm -rf cover
                mkdir cover

                export GOPATH=\$GOPATH:${ws}/go
                export PATH=\$GOPATH/bin:${ws}/go/bin:\$PATH
                make tools testcover

                # Must move coverage files to the current directory
                ls /tmp/backup_restore_test
                cp /tmp/backup_restore_test/cov.* cover/ || true
                ls cover
                """
            }

            stash includes: "go/src/github.com/pingcap/br/cover/**", name: "unit_test", useDefaultExcludes: false
        }
    }
}

def run_integration_tests(case_names, tidb, tikv, pd, cdc, importer, tiflashBranch, tiflashCommit) {
    node("${GO_TEST_SLAVE}") {
        container("golang") {
            println "debug command:\nkubectl -n jenkins-tidb exec -ti ${NODE_NAME} bash"
            def ws = pwd()
            deleteDir()

            // unstash 'br'

            timeout(30) {
                scripts_builder = new StringBuilder()

                scripts_builder.append("mkdir -p ${ws}/go/src/github.com/pingcap/br/bin\n")
                scripts_builder.append("cd ${ws}/go/src/github.com/pingcap/br\n")

                // br_integration_test
                def from = params.getOrDefault("triggered_by_upstream_pr_ci", "Origin")
                def get_tidb_from_local = false
                def commit_id = "${ghprbActualCommit}"
                switch (from) {
                    case "tikv":
                        def download_url = "?/pr/tikv_unkown_commit_id/?"
                        download_url = params.getOrDefault("upstream_pr_ci_override_tikv_download_link", download_url)
                        def index_begin = download_url.indexOf("pr/") + 3
                        def index_end = download_url.indexOf("/", index_begin)
                        commit_id = "tikv_" + download_url.substring(index_begin, index_end)
                        break;
                    case "tidb":
                        def download_url = "?/pr/tidb_unkown_commit_id/?"
                        download_url = params.getOrDefault("upstream_pr_ci_override_tidb_download_link", download_url)
                        def index_begin = download_url.indexOf("pr/") + 3
                        def index_end = download_url.indexOf("/", index_begin)
                        commit_id = "tidb_" + download_url.substring(index_begin, index_end)
                        break;
                    case "pd":
                        def download_url = "?/pr/pd_unkown_commit_id/?"
                        download_url = params.getOrDefault("upstream_pr_ci_override_pd_download_link", download_url)
                        def index_begin = download_url.indexOf("pr/") + 3
                        def index_end = download_url.indexOf("/", index_begin)
                        commit_id = "pd_" + download_url.substring(index_begin, index_end)
                        break;

                }
                scripts_builder.append("(curl ${FILE_SERVER_URL}/download/builds/pingcap/br/pr/${commit_id}/centos7/br_integration_test.tar.gz | tar xz;) &\n")

                // cdc
                if (cdc != "") {
                    scripts_builder.append("(cdc_sha1=\$(curl ${FILE_SERVER_URL}/download/refs/pingcap/ticdc/${cdc}/sha1); ")
                                .append("curl ${FILE_SERVER_URL}/download/builds/pingcap/ticdc/\${cdc_sha1}/centos7/ticdc-linux-amd64.tar.gz | tar xz ticdc-linux-amd64/bin/cdc; ")
                                .append("mv ticdc-linux-amd64/bin/* bin/; ")
                                .append("rm -rf ticdc-linux-amd64/;) &\n")
                }

                // tikv
                scripts_builder.append("(tikv_sha1=\$(curl ${FILE_SERVER_URL}/download/refs/pingcap/tikv/${tikv}/sha1); ")
                def tikv_download_url = "${FILE_SERVER_URL}/download/builds/pingcap/tikv/\${tikv_sha1}/centos7/tikv-server.tar.gz"
                if (params.containsKey("upstream_pr_ci_override_tikv_download_link")) {
                    tikv_download_url = params.getOrDefault("upstream_pr_ci_override_tikv_download_link", tikv_download_url)
                }

                scripts_builder.append("curl ${tikv_download_url} | tar xz bin/tikv-server bin/tikv-ctl;) &\n")

                // tikv-importer
                scripts_builder.append("(tikv_importer_sha1=\$(curl ${FILE_SERVER_URL}/download/refs/pingcap/importer/${importer}/sha1); ")
                            .append("curl ${FILE_SERVER_URL}/download/builds/pingcap/importer/\${tikv_importer_sha1}/centos7/importer.tar.gz | tar xz bin/tikv-importer;) &\n")

                // pd & pd-ctl
                scripts_builder.append("(pd_sha1=\$(curl ${FILE_SERVER_URL}/download/refs/pingcap/pd/${pd}/sha1); ")
                            .append("mkdir pd-source; ")
                def pd_download_url = "${FILE_SERVER_URL}/download/builds/pingcap/pd/\${pd_sha1}/centos7/pd-server.tar.gz"
                if (params.containsKey("upstream_pr_ci_override_pd_download_link")) {
                    pd_download_url = params.getOrDefault("upstream_pr_ci_override_pd_download_link", pd_download_url)
                }

                scripts_builder.append("curl ${pd_download_url} | tar -xz -C pd-source; ")
                            .append("cp pd-source/bin/* bin/; rm -rf pd-source;) &\n")

                // tidb
                // we build tidb-server from local, then put it into br_integration_test.tar.gz
                // so we can get it from br_integration_test.tar.gz
                if (!isBRMergedIntoTiDB()) {
                    echo "br in tidb"
                    scripts_builder.append("(tidb_sha1=\$(curl ${FILE_SERVER_URL}/download/refs/pingcap/tidb/${tidb}/sha1); ")
                            .append("mkdir tidb-source; ")
                    def tidb_download_url = "${FILE_SERVER_URL}/download/builds/pingcap/tidb/\${tidb_sha1}/centos7/tidb-server.tar.gz"
                    if (params.containsKey("upstream_pr_ci_override_tidb_download_link")) {
                        tidb_download_url = params.getOrDefault("upstream_pr_ci_override_tidb_download_link", tidb_download_url)
                    }

                    scripts_builder.append("curl ${tidb_download_url} | tar -xz -C tidb-source; ")
                            .append("cp tidb-source/bin/tidb-server bin/; rm -rf tidb-source;) &\n")
                } else {
                    scripts_builder.append("\n")
                }

                // tiflash
                if (tiflashCommit == "") {
                    scripts_builder.append("(tiflashCommit=\$(curl ${FILE_SERVER_URL}/download/refs/pingcap/tiflash/${tiflashBranch}/sha1); ")
                } else {
                    scripts_builder.append("(tiflashCommit=${tiflashCommit}; ")
                }

                scripts_builder.append("curl ${FILE_SERVER_URL}/download/builds/pingcap/tiflash/${tiflashBranch}/\${tiflashCommit}/centos7/tiflash.tar.gz | tar xz tiflash; ")
                            .append("mv tiflash/* bin/; rmdir tiflash;) &\n")

                // Testing S3 ans GCS.
                // go-ycsb are manual uploaded for test br
                // minio and s3cmd for testing s3
                // download kes server
                // fake-gcs-server for testing gcs
                // br v4.0.8 for testing gcs incompatible test
                scripts_builder.append("curl ${FILE_SERVER_URL}/download/builds/pingcap/go-ycsb/test-br/go-ycsb -o bin/go-ycsb && chmod 777 bin/go-ycsb\n")
                            .append("curl ${FILE_SERVER_URL}/download/builds/minio/minio/RELEASE.2020-02-27T00-23-05Z/minio -o bin/minio && chmod 777 bin/minio\n")
                            .append("curl ${FILE_SERVER_URL}/download/builds/minio/minio/RELEASE.2020-02-27T00-23-05Z/mc -o bin/mc && chmod 777 bin/mc\n")
                            .append("curl ${FILE_SERVER_URL}/download/kes -o bin/kes && chmod 777 bin/kes\n")
                            .append("curl ${FILE_SERVER_URL}/download/builds/fake-gcs-server -o bin/fake-gcs-server && chmod 777 bin/fake-gcs-server\n")
                            .append("curl ${FILE_SERVER_URL}/download/builds/brv4.0.8 -o bin/brv4.0.8 && chmod 777 bin/brv4.0.8\n")
                            .append("wait\n")
                            .append("go version")

                def scripts = scripts_builder.toString()
                echo scripts
                sh label: "Download and Go Version", script: scripts
            }

            dir("${ws}/go/src/github.com/pingcap/br") {
                export_cmd = ""
                if (isBRMergedIntoTiDB()) {
                    // move tests outside for compatibility
                    sh label: "Move test outside", script: """
                    mv br/tests/* tests/
                    """
                    // lightning_examples test need mv file from examples pkg.
                    // so we should overwrite the path.
                    export_cmd = "export EXAMPLES_PATH=br/pkg/lightning/mydump/examples"
                }
                for (case_name in case_names) {
                      timeout(120) {
                          try {
                              sh label: "Running ${case_name}", script: """

                              rm -rf /tmp/backup_restore_test
                              mkdir -p /tmp/backup_restore_test
                              rm -rf cover
                              mkdir cover

                              if [[ ! -e tests/${case_name}/run.sh ]]; then
                                  echo ${case_name} not exists, skip.
                                  exit 0
                              fi

                              export GOPATH=\$GOPATH:${ws}/go
                              export PATH=\$GOPATH/bin:${ws}/go/bin:\$PATH

                              ls /tmp/backup_restore_test

                              ${export_cmd}
                              TEST_NAME=${case_name} tests/run.sh

                              # Must move coverage files to the current directory
                              ls /tmp/backup_restore_test
                              cp /tmp/backup_restore_test/cov.* cover/ || true
                              ls cover
                              """
                          } catch (Exception e) {
                              sh "tail -4000 '/tmp/backup_restore_test/pd.log' || true"
                              sh "tail -40000 '/tmp/backup_restore_test/tikv1.log' || true"
                              sh "tail -40000 '/tmp/backup_restore_test/tikv2.log' || true"
                              sh "tail -40000 '/tmp/backup_restore_test/tikv3.log' || true"
                              sh "tail -40000 '/tmp/backup_restore_test/tikv4.log' || true"
                              sh "tail -1000 '/tmp/backup_restore_test/tidb.log' || true"
                              sh "tail -1000 '/tmp/backup_restore_test/tiflash-manager.log' || true"
                              sh "tail -1000 '/tmp/backup_restore_test/tiflash-stdout.log' || true"
                              sh "tail -1000 '/tmp/backup_restore_test/tiflash-stderr.log' || true"
                              sh "tail -1000 '/tmp/backup_restore_test/tiflash-proxy.log' || true"
                              sh "cat '/tmp/backup_restore_test/importer.log' || true"
                              sh "find '/tmp/backup_restore_test/' -name \"lightning*log\" -exec echo \">>>>>>>>> {}\" \\; -exec cat {} \\; || true"
                              sh "echo 'Test failed'"
                              throw e;
                          }
                      }
                      // stash "cover/**" as we are already in "go/src/github.com/pingcap/br/".
                      stash includes: "cover/**", name: "integration_test_${case_name}", useDefaultExcludes: false, allowEmpty: true
                 }
            }
        }
    }
}

def make_parallel_jobs(case_names, batch_size, tidb, tikv, pd, cdc, importer, tiflashBranch, tiflashCommit) {
    def batches = []
    case_names.collate(batch_size).each { names ->
        batches << [names, {
            run_integration_tests(names, tidb, tikv, pd, cdc, importer, tiflashBranch, tiflashCommit)
        }]
    }
    return batches
}

catchError {
    def test_case_names = []
    // >= 2m 30s
    def very_slow_case_names = [
        "br_s3",    // 4m 3s
        "br_tiflash",   // 2m 42s
        "br_tikv_outage",   // 2m 39s
        "br_tikv_outage2",  // 4m 40s
        "lightning_disk_quota"  // 3m 9s
    ]
    // >= 1m 20s
    def slow_case_names = [
        "br_300_small_tables",  // 1m 47s
        "br_full_ddl",  // 1m 19s
        "br_incompatible_tidb_config", // 1m 39s
        "br_log_restore",   // 2m 15s
        "lightning_checkpoint", // 2m 0s
        "lightning_new_collation" // 1m 28s
    ]
    // > 50s
    def little_slow_case_names = [
        "br_table_filter",
        "br_systables", // 1m 7s
        "br_rawkv", // 1m 15s
        "br_key_locked", // 1m 8s
        "br_other", // 1m 10s
        "br_history", // 1m 7s
        "br_full", // 1m 14s
        "br_full_index", // 1m 0s
    ]

    stage('Prepare') {
        node("${GO_BUILD_SLAVE}") {
            container("golang") {
                println "debug command:\nkubectl -n jenkins-tidb exec -ti ${NODE_NAME} bash"
                def ws = pwd()
                deleteDir()

                def paramstring = ""
                params.each{ k, v -> paramstring += "\n\t${k}:${v}" }
<<<<<<< HEAD

                println "params: ${paramstring}"
                println "ghprbPullId: ${ghprbPullId}"

=======
>>>>>>> d62da288
                def from = params.getOrDefault("triggered_by_upstream_pr_ci", "Origin")
                def git_repo_url = "git@github.com:pingcap/br.git"
                def build_br_cmd = "make build_for_integration_test"
                def commit_id = "${ghprbActualCommit}"
                switch (from) {
                    case "tikv":
                        def download_url = "?/pr/tikv_unkown_commit_id/?"
                        download_url = params.getOrDefault("upstream_pr_ci_override_tikv_download_link", download_url)
                        def index_begin = download_url.indexOf("pr/") + 3
                        def index_end = download_url.indexOf("/", index_begin)
                        commit_id = "tikv_" + download_url.substring(index_begin, index_end)
                        break;
                    case "tidb":
                        def download_url = "?/pr/tidb_unkown_commit_id/?"
                        download_url = params.getOrDefault("upstream_pr_ci_override_tidb_download_link", download_url)
                        def index_begin = download_url.indexOf("pr/") + 3
                        def index_end = download_url.indexOf("/", index_begin)
                        commit_id = "tidb_" + download_url.substring(index_begin, index_end)
                        break;
                    case "pd":
                        def download_url = "?/pr/pd_unkown_commit_id/?"
                        download_url = params.getOrDefault("upstream_pr_ci_override_pd_download_link", download_url)
                        def index_begin = download_url.indexOf("pr/") + 3
                        def index_end = download_url.indexOf("/", index_begin)
                        commit_id = "pd_" + download_url.substring(index_begin, index_end)
                        break;
                }

                // Checkout and build testing binaries.
                dir("${ws}/go/src/github.com/pingcap/br") {
                    if (sh(returnStatus: true, script: '[ -d .git ] && [ -f Makefile ] && git rev-parse --git-dir > /dev/null 2>&1') != 0) {
                        deleteDir()
                    }

                    def filepath = "builds/pingcap/br/pr/${commit_id}/centos7/br_integration_test.tar.gz"

                    // This happened after BR merged into TiDB.
                    if (isBRMergedIntoTiDB()) {
                        println "fast checkout tidb repo"
                        git_repo_url = "git@github.com:pingcap/tidb.git"
                        build_br_cmd = "make build_for_br_integration_test && make server"

                        // copy code from nfs cache
                        if(fileExists("/nfs/cache/git-test/src-tidb.tar.gz")){
                            timeout(5) {
                            sh """
                            cp -R /nfs/cache/git-test/src-tidb.tar.gz*  ./
                            mkdir -p ${ws}/go/src/github.com/pingcap/br
                            tar -xzf src-tidb.tar.gz -C ${ws}/go/src/github.com/pingcap/br --strip-components=1
                            """
                            }
                        }
                        if(!fileExists("${ws}/go/src/github.com/pingcap/br/Makefile")) {
                            sh """
                            rm -rf /home/jenkins/agent/code-archive/tidb.tar.gz
                            rm -rf /home/jenkins/agent/code-archive/tidb
                            wget -O /home/jenkins/agent/code-archive/tidb.tar.gz  ${FILE_SERVER_URL}/download/source/tidb.tar.gz -q
                            tar -xzf /home/jenkins/agent/code-archive/tidb.tar.gz -C ./ --strip-components=1
                            """
                        }
                    }
                    specStr = "+refs/pull/*:refs/remotes/origin/pr/*"
                    if (ghprbPullId != null && ghprbPullId != "") {
                        specStr = "+refs/pull/${ghprbPullId}/*:refs/remotes/origin/pr/${ghprbPullId}/*"
                    }

                    checkout changelog: false, poll: false, scm: [$class: 'GitSCM', branches: [[name: 'master']], doGenerateSubmoduleConfigurations: false, extensions: [[$class: 'PruneStaleBranch'], [$class: 'CleanBeforeCheckout'], [$class: 'CloneOption', timeout: 2]], submoduleCfg: [], userRemoteConfigs: [[credentialsId: 'github-sre-bot-ssh', refspec: specStr, url: git_repo_url]]]

                    sh label: "Build and Compress testing binaries", script: """
                    git checkout -f ${ghprbActualCommit}
                    git rev-parse HEAD

                    go version

                    ${build_br_cmd}

                    tar czf br_integration_test.tar.gz * .[!.]*
                    curl -F ${filepath}=@br_integration_test.tar.gz ${FILE_SERVER_URL}/upload
                    """

                    // Collect test case names.
                    switch (from) {
                        case "tikv":
                            test_case_names = [
                                "br_full",
                                "br_gcs",
                                "br_s3",
                                "lightning_alter_random",
                                "lightning_new_collation",
                                "lightning_row-format-v2",
                                "lightning_s3",
                                "lightning_sqlmode",
                                "lightning_tiflash",
                            ]
                            very_slow_case_names = []
                            slow_case_names = []
                            little_slow_case_names = []
                            break;
                        case "tidb":
                            test_case_names = [
                                "br_incremental_ddl",
                                "br_incompatible_tidb_config",
                                "br_log_restore",
                                "lightning_alter_random",
                                "lightning_new_collation",
                                "lightning_row-format-v2",
                                "lightning_s3",
                                "lightning_sqlmode",
                                "lightning_tiflash",
                            ]
                            very_slow_case_names = []
                            slow_case_names = []
                            little_slow_case_names = []
                            break;
                        case "pd":
                            test_case_names = [
                                "br_other",
                                "br_split_region_fail",
                                "lightning_alter_random",
                                "lightning_new_collation",
                                "lightning_row-format-v2",
                                "lightning_s3",
                                "lightning_sqlmode",
                                "lightning_tiflash",
                            ]
                            very_slow_case_names = []
                            slow_case_names = []
                            little_slow_case_names = []
                            break;
                        default:
                            list_path = "tests"
                            if (isBRMergedIntoTiDB()) {
                                // current gcs test need custom endpoint
                                // but official client has a bug on custom endpoint
                                // in origin BR repo: we use replace go.mod to fix this issue.
<<<<<<< HEAD
                                // but after BR merged into TiDB, we cannot use replace due to the plugin check.
                                // so we should skip these tests until https://github.com/googleapis/google-cloud-go/pull/3509 merged.
=======
                                // but after BR merged into TiDB, we cannot use replace due to plugin check.isBRMergedIntoTiDB
                                // we should skip these tests until https://github.com/googleapis/google-cloud-go/pull/3509 merged.
>>>>>>> d62da288
                                list_path = "br/tests | grep -v br_gcs | grep -v lightning_gcs"
                            }
                            def list = sh(script: "ls ${list_path} | grep -E 'br_|lightning_'", returnStdout:true).trim()
                            for (name in list.split("\\n")) {
                                test_case_names << name
                            }
                            // filter out the nonexistent tests
                            very_slow_case_names = very_slow_case_names - (very_slow_case_names - test_case_names)
                            slow_case_names = slow_case_names - (slow_case_names - test_case_names)
                            little_slow_case_names = little_slow_case_names - (little_slow_case_names - test_case_names)
                    }
                }
            }
        }
    }

    stage("Unit/Integration Test") {
        def test_cases = [:]
        
        if (!params.containsKey("triggered_by_upstream_pr_ci")) {
            // Add unit tests
            test_cases["unit test"] = {
                run_unit_test()
            }
        }
        if (!very_slow_case_names.isEmpty()) {
            make_parallel_jobs(
                very_slow_case_names, 1,
                TIDB_BRANCH, TIKV_BRANCH, PD_BRANCH, CDC_BRANCH, TIKV_IMPORTER_BRANCH, tiflashBranch, tiflashCommit
            ).each { v ->
                test_cases["(very slow) ${v[0][0]}"] = v[1]
            }
        }
        if (!slow_case_names.isEmpty()) {
            // Add slow integration tests
            make_parallel_jobs(
                    slow_case_names, 2,
                    TIDB_BRANCH, TIKV_BRANCH, PD_BRANCH, CDC_BRANCH, TIKV_IMPORTER_BRANCH, tiflashBranch, tiflashCommit
            ).each { v ->
                test_cases["(slow) ${v[0][0]} ~ ${v[0][-1]}"] = v[1]
            }
        }
        if (!little_slow_case_names.isEmpty()) {
            make_parallel_jobs(
                    little_slow_case_names, 3,
                    TIDB_BRANCH, TIKV_BRANCH, PD_BRANCH, CDC_BRANCH, TIKV_IMPORTER_BRANCH, tiflashBranch, tiflashCommit
            ).each { v ->
                test_cases["(little slow) ${v[0][0]} ~ ${v[0][-1]}"] = v[1]
            }
        }
        
        // Add rest integration tests
        test_case_names -= slow_case_names
        test_case_names -= very_slow_case_names
        test_case_names -= little_slow_case_names
        // TODO: limit parallel size
        def batch_size = (18 + test_case_names.size()).intdiv(19)
        println batch_size
        make_parallel_jobs(
                test_case_names, batch_size,
                TIDB_BRANCH, TIKV_BRANCH, PD_BRANCH, CDC_BRANCH, TIKV_IMPORTER_BRANCH, tiflashBranch, tiflashCommit
        ).each { v ->
            test_cases["${v[0][0]} ~ ${v[0][-1]}"] = v[1]
        }

        println test_cases
        test_cases.failFast = true
        parallel test_cases
    }

    stage('Coverage') {
        // Skip upload coverage when the job is initialed by TiDB PRs.
        node("${GO_TEST_SLAVE}") {
            container("golang") {
                println "debug command:\nkubectl -n jenkins-tidb exec -ti ${NODE_NAME} bash"
                if (params.containsKey("triggered_by_upstream_pr_ci")) {
                    println "skip uploading coverage as it is triggered by upstream PRs"
                } else {
                    def ws = pwd()
                    deleteDir()

                    // unstash 'br'
                    // "unit_test" is stashed under home folder, unstash here
                    // to restores coverage files to "go/src/github.com/pingcap/br/cover"
                    unstash 'unit_test'
                    dir("${ws}/go/src/github.com/pingcap/br") {
                        // "integration_test_${case_name}" is stashed under
                        // ""go/src/github.com/pingcap/br"", unstash here
                        // to restores coverage files to "cover"
                        test_case_names.each{ case_name ->
                            unstash "integration_test_${case_name}"
                        }

                        container("golang") {
                            withCredentials([string(credentialsId: 'codecov-token-br', variable: 'CODECOV_TOKEN')]) {
                                timeout(60) {
                                    sh label: "Calculate coverage", script: """
                                    ls cover
                                    GO111MODULE=off go get github.com/wadey/gocovmerge
                                    gocovmerge cover/cov.* > coverage.txt

                                    echo ${CODECOV_TOKEN} > CODECOV_TOKEN
                                    curl -s https://codecov.io/bash | bash -s - -t @CODECOV_TOKEN
                                    """
                                }
                            }
                        }
                    }
                }
            }
        }
    }

    currentBuild.result = "SUCCESS"
}

stage('Summary') {
    def duration = ((System.currentTimeMillis() - currentBuild.startTimeInMillis) / 1000 / 60).setScale(2, BigDecimal.ROUND_HALF_UP)
    def slackmsg = "[#${ghprbPullId}: ${ghprbPullTitle}]" + "\n" +
            "${ghprbPullLink}" + "\n" +
            "${ghprbPullDescription}" + "\n" +
            "BRIE Integration Test Result: `${currentBuild.result}`" + "\n" +
            "Elapsed Time: `${duration} mins` " + "\n" +
            "${env.RUN_DISPLAY_URL}"

    if (currentBuild.result != "SUCCESS") {
        slackSend channel: '#jenkins-ci', color: 'danger', teamDomain: 'pingcap', tokenCredentialId: 'slack-pingcap-token', message: "${slackmsg}"

        // Also send to #jenkins-ci-migration if tests triggered by upstream pr fails.
        if (params.containsKey("triggered_by_upstream_pr_ci") && currentBuild.result != "ABORTED") {
            slackmsg = ":scream_cat: " + slackmsg
            slackSend channel: '#jenkins-ci-migration', color: 'danger', teamDomain: 'pingcap', tokenCredentialId: 'slack-pingcap-token', message: "${slackmsg}"
        }
    }
}<|MERGE_RESOLUTION|>--- conflicted
+++ resolved
@@ -491,13 +491,10 @@
 
                 def paramstring = ""
                 params.each{ k, v -> paramstring += "\n\t${k}:${v}" }
-<<<<<<< HEAD
 
                 println "params: ${paramstring}"
                 println "ghprbPullId: ${ghprbPullId}"
 
-=======
->>>>>>> d62da288
                 def from = params.getOrDefault("triggered_by_upstream_pr_ci", "Origin")
                 def git_repo_url = "git@github.com:pingcap/br.git"
                 def build_br_cmd = "make build_for_integration_test"
@@ -633,13 +630,8 @@
                                 // current gcs test need custom endpoint
                                 // but official client has a bug on custom endpoint
                                 // in origin BR repo: we use replace go.mod to fix this issue.
-<<<<<<< HEAD
                                 // but after BR merged into TiDB, we cannot use replace due to the plugin check.
                                 // so we should skip these tests until https://github.com/googleapis/google-cloud-go/pull/3509 merged.
-=======
-                                // but after BR merged into TiDB, we cannot use replace due to plugin check.isBRMergedIntoTiDB
-                                // we should skip these tests until https://github.com/googleapis/google-cloud-go/pull/3509 merged.
->>>>>>> d62da288
                                 list_path = "br/tests | grep -v br_gcs | grep -v lightning_gcs"
                             }
                             def list = sh(script: "ls ${list_path} | grep -E 'br_|lightning_'", returnStdout:true).trim()
