echo "release test: ${params.containsKey("release_test")}"
if (params.containsKey("release_test")) {
    echo "release test: ${params.containsKey("release_test")}"
    ghprbTargetBranch = params.getOrDefault("release_test__ghpr_target_branch", params.release_test__release_branch)
    ghprbCommentBody = params.getOrDefault("release_test__ghpr_comment_body", "")
    ghprbActualCommit = params.getOrDefault("release_test__ghpr_actual_commit", params.release_test__tikv_commit)
    ghprbPullId = params.getOrDefault("release_test__ghpr_pull_id", 0)
    ghprbPullTitle = params.getOrDefault("release_test__ghpr_pull_title", "")
    ghprbPullLink = params.getOrDefault("release_test__ghpr_pull_link", "")
    ghprbPullDescription = params.getOrDefault("release_test__ghpr_pull_description", "")
}

def notRun = 1
def CHUNK_COUNT = 2
def LEGACY_CHUNK_COUNT = 20
def use_legacy_test = false
def EXTRA_NEXTEST_ARGS = "-j 8"

def m1 = ghprbCommentBody =~ /retry\s*=\s*([^\s\\]+)(\s|\\|$)/
if (m1) {
    EXTRA_NEXTEST_ARGS = "${EXTRA_NEXTEST_ARGS} --retries ${m1[0][1]}"
}
m1 = null
println "EXTRA_NEXTEST_ARGS=${EXTRA_NEXTEST_ARGS}"

pod_image_param = ghprbTargetBranch
// example hotfix branch  release-4.0-20210724 | example release-5.1-hotfix-tiflash-patch1
// remove suffix "-20210724", only use "release-4.0"
if (ghprbTargetBranch.startsWith("release-") && ghprbTargetBranch.split("-").size() >= 3 ) {
    println "tikv hotfix branch: ${ghprbTargetBranch}"
    def k = ghprbTargetBranch.indexOf("-", ghprbTargetBranch.indexOf("-") + 1)
    ghprbTargetBranch = ghprbTargetBranch.substring(0, k)
    pod_image_param = ghprbTargetBranch
}
if (!ghprbTargetBranch.startsWith("release-")) {
    pod_image_param = "master"
}
rust_image = "hub.pingcap.net/jenkins/tikv-cached-${pod_image_param}:latest"
println "ci image use ${rust_image}"

def taskStartTimeInMillis = System.currentTimeMillis()
def k8sPodReadyTime = System.currentTimeMillis()
def taskFinishTime = System.currentTimeMillis()
resultDownloadPath = ""

podYAML = '''
apiVersion: v1
kind: Pod
spec:
  nodeSelector:
    enable-ci: true
    ci-nvme-high-performance: true
  tolerations:
  - key: dedicated
    operator: Equal
    value: test-infra
    effect: NoSchedule
'''

def run_test_with_pod(Closure body) {
    def label = "${JOB_NAME}-${BUILD_NUMBER}"
    def cloud = "kubernetes-ksyun"
    def namespace = "jenkins-tikv"
    podTemplate(label: label,
            cloud: cloud,
            namespace: namespace,
            yaml: podYAML,
            yamlMergeStrategy: merge(),
            idleMinutes: 0,
            containers: [
                    containerTemplate(
                        name: "rust", image: rust_image,
                        alwaysPullImage: true, ttyEnabled: true, privileged: true,
                        resourceRequestCpu: '6', resourceRequestMemory: '8Gi',
                        command: '/bin/sh -c', args: 'cat',
                    ),
            ],
            volumes: [
                    emptyDirVolume(mountPath: '/tmp', memory: false),
                    emptyDirVolume(mountPath: '/home/jenkins', memory: false),
                    emptyDirVolume(mountPath: '/home/jenkins/agent/memvolume', memory: true)
            ],
    ) {
        node(label) {
            println "debug command:\nkubectl -n ${namespace} exec -ti ${NODE_NAME} bash"
            println "rust image: ${rust_image}"
            body()
        }
    }
}

def run_test_with_pod_legacy(Closure body) {
    def label = "${JOB_NAME}-${BUILD_NUMBER}"
    def cloud = "kubernetes-ksyun"
    def namespace = "jenkins-tikv"
    podTemplate(label: label,
            cloud: cloud,
            namespace: namespace,
            yaml: podYAML,
            yamlMergeStrategy: merge(),
            idleMinutes: 0,
            containers: [
                    containerTemplate(
                        name: "rust", image: rust_image,
                        alwaysPullImage: true, ttyEnabled: true, privileged: true,
                        resourceRequestCpu: '2', resourceRequestMemory: '8Gi',
                        command: '/bin/sh -c', args: 'cat',
                    ),
            ],
            volumes: [
                    emptyDirVolume(mountPath: '/tmp', memory: false),
                    emptyDirVolume(mountPath: '/home/jenkins', memory: false),
                    emptyDirVolume(mountPath: '/home/jenkins/agent/memvolume', memory: true)
            ],
    ) {
        node(label) {
            println "debug command:\nkubectl -n ${namespace} exec -ti ${NODE_NAME} bash"
            println "rust image: ${rust_image}"
            body()
        }
    }
}

try {

stage("PreCheck") {
    if (!params.force) {
        def label="${JOB_NAME}_pre_check_${BUILD_NUMBER}"
        podTemplate(name: label, label: label, 
            cloud: "kubernetes-ksyun",  idleMinutes: 0, namespace: "jenkins-tikv",
<<<<<<< HEAD
=======
            yaml: podYAML, yamlMergeStrategy: merge(),
>>>>>>> 0b4dfa9f
            workspaceVolume: emptyDirWorkspaceVolume(memory: true),
            containers: [
                containerTemplate(name: "2c", image: rust_image,
                    alwaysPullImage: true, privileged: true,
                    resourceRequestCpu: '2', resourceRequestMemory: '2Gi',
                    ttyEnabled: true, command: 'cat'),
            ],
        ) {
            node(label) {
                container("2c") {
                    notRun = sh(returnStatus: true, script: """
                    if curl --output /dev/null --silent --head --fail ${FILE_SERVER_URL}/download/ci_check/${JOB_NAME}/${ghprbActualCommit}; then exit 0; else exit 1; fi
                    """)
                }
            }
        }
    }

    if (notRun == 0) {
        println "the ${ghprbActualCommit} has been tested"
        currentBuild.result = 'SUCCESS'
        throw new RuntimeException("hasBeenTested")
    }
}

stage("Prepare") {
    def clippy = {
        def label="tikv_cached_${ghprbTargetBranch}_clippy_${BUILD_NUMBER}"
        podTemplate(name: label, label: label, 
            cloud: "kubernetes-ksyun",  idleMinutes: 0, namespace: "jenkins-tikv",
<<<<<<< HEAD
=======
            yaml: podYAML, yamlMergeStrategy: merge(),
>>>>>>> 0b4dfa9f
            workspaceVolume: emptyDirWorkspaceVolume(memory: true),
            containers: [
                containerTemplate(name: "4c", image: rust_image,
                    alwaysPullImage: true, privileged: true,
                    resourceRequestCpu: '4', resourceRequestMemory: '8Gi',
                    ttyEnabled: true, command: 'cat'),
            ],
        ) {
            node(label) {
                println "[Debug Info] Debug command: kubectl -n jenkins-ci exec -ti ${NODE_NAME} bash"

                def is_cached_lint_passed = false
                container("4c") {
                    is_cached_lint_passed = (sh(
                        label: 'Try to skip linting', returnStatus: true,
                        script: "curl --output /dev/null --silent --head --fail ${FILE_SERVER_URL}/download/tikv_test/${ghprbActualCommit}/cached_lint_passed") == 0)
                    println "Skip linting: ${is_cached_lint_passed}"
                }

                if (!is_cached_lint_passed) {
                    container("4c") {
                        sh label: 'Prepare workspace', script: """
                            cd \$HOME/tikv-src
                            if [[ "${ghprbPullId}" == 0 ]]; then
                                git fetch origin
                            else
                                git fetch origin refs/pull/${ghprbPullId}/head
                            fi
                            git checkout -f ${ghprbActualCommit}
                        """

                        def should_skip = sh (script: "cd \$HOME/tikv-src; git log -1 | grep '\\[ci skip\\]'", returnStatus: true)
                        if (should_skip == 0) {
                            throw new RuntimeException("ci skip")
                        }

                        sh label: 'Run lint: format', script: """
                            cd \$HOME/tikv-src
                            export RUSTFLAGS=-Dwarnings
                            make format
                            git diff --quiet || (git diff; echo Please make format and run tests before creating a PR; exit 1)
                        """

                        sh label: 'Run lint: clippy', script: """
                            cd \$HOME/tikv-src
                            export RUSTFLAGS=-Dwarnings
                            export FAIL_POINT=1
                            export ROCKSDB_SYS_SSE=1
                            export RUST_BACKTRACE=1
                            export LOG_LEVEL=INFO
                            echo using gcc 8
                            source /opt/rh/devtoolset-8/enable
                            make clippy || (echo Please fix the clippy error; exit 1)
                        """

                        sh label: 'Post-lint: Save lint status', script: """
                        cd \$HOME/tikv-src
                        echo 1 > cached_lint_passed
                        curl -F tikv_test/${ghprbActualCommit}/cached_lint_passed=@cached_lint_passed ${FILE_SERVER_URL}/upload
                        """
                    }
                }
            }
        }
    }

    def build = {
        def label="tikv_cached_${ghprbTargetBranch}_build_${BUILD_NUMBER}"
        podTemplate(name: label, label: label,
            cloud: "kubernetes-ksyun",  idleMinutes: 0, namespace: "jenkins-tikv", instanceCap: 4,
<<<<<<< HEAD
=======
            yaml: podYAML, yamlMergeStrategy: merge(),
>>>>>>> 0b4dfa9f
            workspaceVolume: emptyDirWorkspaceVolume(memory: true),
            containers: [
                containerTemplate(name: "4c",
                    image: rust_image,
                    alwaysPullImage: true, privileged: true,
                    resourceRequestCpu: '4', resourceRequestMemory: '8Gi',
                    ttyEnabled: true, command: 'cat'),
            ],
        ) {
            node(label) {
                println "[Debug Info] Debug command: kubectl -n jenkins-ci exec -ti ${NODE_NAME} bash"

                def is_artifact_existed = false
                container("4c") {
                    is_artifact_existed = (sh(
                        label: 'Try to skip building test artifact', returnStatus: true,
                        script: "curl --output /dev/null --silent --head --fail ${FILE_SERVER_URL}/download/tikv_test/${ghprbActualCommit}/cached_build_passed") == 0)
                    if (is_artifact_existed) {
                        use_legacy_test = !(sh(
                            label: 'Check if nextest', returnStatus: true,
                            script: "curl --output /dev/null --silent --head --fail ${FILE_SERVER_URL}/download/tikv_test/${ghprbActualCommit}/is_nextest_build") == 0)
                    }
                    println "Skip building test artifact: ${is_artifact_existed}"
                }

                if (!is_artifact_existed) {
                    container("4c") {
                        sh label: 'Prepare workspace', script: """
                            cd \$HOME/tikv-src
                            if [[ "${ghprbPullId}" == 0 ]]; then
                                git fetch origin
                            else
                                git fetch origin refs/pull/${ghprbPullId}/head
                            fi
                            git checkout -f ${ghprbActualCommit}
                        """

                        def should_skip = sh (script: "cd \$HOME/tikv-src; git log -1 | grep '\\[ci skip\\]'", returnStatus: true)
                        if (should_skip == 0) {
                            throw new RuntimeException("ci skip")
                        }
                        def make_status = sh (script: "cd \$HOME/tikv-src; make test_with_nextest --question", returnStatus: true)
                        def nextest_status = sh (script: "cargo nextest --help", returnStatus: true)
                        if (make_status != 2 && nextest_status == 0) {
                            sh label: 'Build test artifact', script: """
                            cd \$HOME/tikv-src
                            export RUSTFLAGS=-Dwarnings
                            export FAIL_POINT=1
                            export ROCKSDB_SYS_SSE=1
                            export RUST_BACKTRACE=1
                            export LOG_LEVEL=INFO
                            export CARGO_INCREMENTAL=0
                            export RUSTDOCFLAGS="-Z unstable-options --persist-doctests"
                            echo using gcc 8
                            source /opt/rh/devtoolset-8/enable
                            set -o pipefail
                            # Build and generate a list of binaries
                            CUSTOM_TEST_COMMAND="nextest list" EXTRA_CARGO_ARGS="--message-format json --list-type binaries-only" make test_with_nextest | grep -E '^{.+}\$' > test.json
                            # Cargo metadata
                            cargo metadata --format-version 1 > test-metadata.json
                            """

                            sh label: 'Post-build: Upload test artifacts', script: """
                            cd \$HOME/tikv-src
                            python <<EOF
import sys
import subprocess
import json
import multiprocessing
def upload(bin):
    return subprocess.check_call(["curl", "-F", "tikv_test/${ghprbActualCommit}%s=@%s" % (bin, bin), "${FILE_SERVER_URL}/upload"])
merged_dict={ "rust-binaries": {} }
visited_files=set()
pool = multiprocessing.Pool(processes=4)
with open('test-binaries', 'w') as writer:
    with open('test.json', 'r') as f:
        for l in f:
            all = json.loads(l)
            binaries = all["rust-binaries"]
            if not "rust-build-meta" in merged_dict:
                merged_dict["rust-build-meta"] = all["rust-build-meta"]
            for (name, meta) in binaries.items():
                if meta["kind"] == "proc-macro":
                    continue
                bin = meta["binary-path"]
                
                if bin in visited_files:
                    continue
                visited_files.add(bin)
                merged_dict["rust-binaries"][name] = meta
                writer.write("%s\\n" % bin)
                pool.apply_async(upload, (bin,))
pool.close()
pool.join()
with open('test-binaries.json', 'w') as f:
    json.dump(merged_dict, f)
EOF
                            tar czf test-artifacts.tar.gz test-binaries test-binaries.json test-metadata.json Cargo.toml cmd src tests components .config `ls target/*/deps/*plugin.so 2>/dev/null`
                            curl -F tikv_test/${ghprbActualCommit}/test-artifacts.tar.gz=@test-artifacts.tar.gz ${FILE_SERVER_URL}/upload
                            echo 1 > cached_build_passed
                            curl -F tikv_test/${ghprbActualCommit}/cached_build_passed=@cached_build_passed ${FILE_SERVER_URL}/upload
                            echo 1 > is_nextest_build
                            curl -F tikv_test/${ghprbActualCommit}/is_nextest_build=@is_nextest_build ${FILE_SERVER_URL}/upload
                            """
                        } else {
                            use_legacy_test = true
                            sh label: 'Build test artifact', script: """
                            cd \$HOME/tikv-src
                            export RUSTFLAGS=-Dwarnings
                            export FAIL_POINT=1
                            export ROCKSDB_SYS_SSE=1
                            export RUST_BACKTRACE=1
                            export LOG_LEVEL=INFO
                            export CARGO_INCREMENTAL=0
                            echo using gcc 8
                            source /opt/rh/devtoolset-8/enable
                            set -o pipefail
                            test="test"
                            if grep ci_test Makefile; then
                                test="ci_test"
                            fi
                            if EXTRA_CARGO_ARGS="--no-run --message-format=json" make ci_doc_test test | grep -E '^{.+}\$' > test.json ; then
                                set +o pipefail
                            else
                                if EXTRA_CARGO_ARGS="--no-run --message-format=json" make test | grep -E '^{.+}\$' > test.json ; then
                                    set +o pipefail
                                else
                                    EXTRA_CARGO_ARGS="--no-run" make test
                                    exit 1
                                fi
                            fi
                            """
                            sh label: 'Post-build: Upload test artifacts', script: """
                            cd \$HOME/tikv-src
                            python <<EOF
import sys
import subprocess
import json
import multiprocessing
chunk_count = ${LEGACY_CHUNK_COUNT}
scores = list()
def score(bin, l):
    if "integration" in bin or "failpoint" in bin:
        if "test_split_region" in l:
            return 50
        else:
            return 20
    elif "deps/tikv-" in bin:
        return 10
    else:
        return 1
def write_to(part):
    f = open("test-chunk-%d" % part, 'w')
    f.write("#/usr/bin/env bash\\n")
    f.write("set -ex\\n")
    return f
def upload(bin):
    return subprocess.check_call(["curl", "-F", "tikv_test/${ghprbActualCommit}%s=@%s" % (bin, bin), "${FILE_SERVER_URL}/upload"])
total_score=0
visited_files=set()
with open('test.json', 'r') as f:
    for l in f:
        if "proc-macro" in l:
            continue
        meta = json.loads(l)
        if "profile" in meta and meta["profile"]["test"]:
            for bin in meta["filenames"]:
                if bin in visited_files:
                    continue
                visited_files.add(bin)
                cases = subprocess.check_output([bin, '--list']).splitlines()
                if len(cases) < 2:
                    continue
                cases = list(c[:c.index(': ')] for c in cases if ': ' in c)
                bin_score = sum(score(bin, c) for c in cases)
                scores.append((bin, cases, bin_score))
                total_score += bin_score
chunk_score = total_score / chunk_count + 1
current_chunk_score=0
part=1
writer = write_to(part)
pool = multiprocessing.Pool(processes=2)
scores.sort(key=lambda t: t[0])
for bin, cases, bin_score in scores:
    pool.apply_async(upload, (bin,))
    if current_chunk_score + bin_score <= chunk_score:
        writer.write("%s --test --nocapture\\n" % bin)
        current_chunk_score += bin_score
        continue
    batch_cases = list()
    for c in cases:
        c_score = score(bin, c)
        if current_chunk_score + c_score > chunk_score and part < chunk_count and batch_cases:
            writer.write("%s --test --nocapture --exact %s\\n" % (bin, ' '.join(batch_cases)))
            current_chunk_score = 0
            part += 1
            writer.close()
            writer = write_to(part)
            batch_cases = list()
        batch_cases.append(c)
        current_chunk_score += c_score
    if batch_cases:
        writer.write("%s --test --nocapture --exact %s\\n" % (bin, ' '.join(batch_cases)))
pool.close()
writer.close()
pool.join()
EOF
                            chmod a+x test-chunk-*
                            tar czf test-artifacts.tar.gz test-chunk-* src tests components `ls target/*/deps/*plugin.so 2>/dev/null`
                            curl -F tikv_test/${ghprbActualCommit}/test-artifacts.tar.gz=@test-artifacts.tar.gz ${FILE_SERVER_URL}/upload
                            echo 1 > cached_build_passed
                            curl -F tikv_test/${ghprbActualCommit}/cached_build_passed=@cached_build_passed ${FILE_SERVER_URL}/upload
                            """
                        }
                    }
                }
            }
        }
    }

    def prepare = [:]
    prepare["Lint"] = {
        clippy()
    }
    prepare["Build"] = {
        build()
    }
    parallel prepare
}


stage('Test') {
    def run_test = { chunk_suffix ->
        run_test_with_pod {
            dir("/home/jenkins/agent/tikv-${ghprbTargetBranch}/build") {
                container("rust") {
                    println "debug command:\nkubectl -n jenkins-tikv exec -ti ${NODE_NAME} bash"
                    deleteDir()
                    try {
                        sh """
                        # set -o pipefail
                        ln -s `pwd` \$HOME/tikv-src
                        uname -a
                        mkdir -p target/debug
                        curl -O ${FILE_SERVER_URL}/download/tikv_test/${ghprbActualCommit}/test-artifacts.tar.gz
                        tar xf test-artifacts.tar.gz
                        ls -la
                        """
                        timeout(15) {
                            sh """
                            export RUSTFLAGS=-Dwarnings
                            export FAIL_POINT=1
                            export RUST_BACKTRACE=1
                            export MALLOC_CONF=prof:true,prof_active:false
                            export CI=1
                            export LOG_FILE=\$HOME/tikv-src/target/my_test.log
                            for i in `cat test-binaries`; do
                                # 判断字符串是否以 / 开头
                                if [ "\${i:0:1}" = "/" ]; then
                                    # 如果以 / 开头，去掉第一个字符（即 /）
                                    new_string="\${i:1}"
                                else
                                    new_string="\$i"
                                fi

                                echo "Original string: \$i"
                                echo "New string: \$new_string"
                                curl -o \$i ${FILE_SERVER_URL}/download/tikv_test/${ghprbActualCommit}/\$new_string --create-dirs;
                                chmod +x \$i;
                            done
                            if cargo nextest run -P ci --binaries-metadata test-binaries.json --cargo-metadata test-metadata.json --partition count:${chunk_suffix}/${CHUNK_COUNT} ${EXTRA_NEXTEST_ARGS}; then
                                echo "test pass"
                            else
                                # test failed
                                gdb -c core.* -batch -ex "info threads" -ex "thread apply all bt"
                                exit 1
                            fi
                            """
                        }
                    } catch (Exception e) {
                        throw e
                    } finally {
                        junit testResults: "**/target/nextest/ci/junit.xml", allowEmptyResults: true
                    }
                }
            }
        }
    }

    def run_test_legacy = { chunk_suffix ->
        run_test_with_pod_legacy {
            dir("/home/jenkins/agent/tikv-${ghprbTargetBranch}/build") {
                retry(3) {
                    container("rust") {
                        println "debug command:\nkubectl -n jenkins-tikv exec -ti ${NODE_NAME} bash"
                        deleteDir()
                        timeout(15) {
                            sh """
                            # set -o pipefail
                            ln -s `pwd` \$HOME/tikv-src
                            uname -a
                            mkdir -p target/debug
                            curl -O ${FILE_SERVER_URL}/download/tikv_test/${ghprbActualCommit}/test-artifacts.tar.gz
                            tar xf test-artifacts.tar.gz
                            ls -la
                            export RUSTFLAGS=-Dwarnings
                            export FAIL_POINT=1
                            export RUST_BACKTRACE=1
                            export MALLOC_CONF=prof:true,prof_active:false
                            if [[ ! -f test-chunk-${chunk_suffix} ]]; then
                                if [[ ${chunk_suffix} -eq ${LEGACY_CHUNK_COUNT} ]]; then
                                exit
                                else
                                echo test-chunk-${chunk_suffix} not found
                                exit 1
                                fi
                            fi
                            for i in `cat test-chunk-${chunk_suffix} | cut -d ' ' -f 1 | sort -u`; do
                                curl -o \$i ${FILE_SERVER_URL}/download/tikv_test/${ghprbActualCommit}/\$i --create-dirs;
                                chmod +x \$i;
                            done
                            CI=1 LOG_FILE=target/my_test.log RUST_TEST_THREADS=1 RUST_BACKTRACE=1 ./test-chunk-${chunk_suffix} 2>&1 | tee tests.out
                            chunk_count=`grep nocapture test-chunk-${chunk_suffix} | wc -l`
                            ok_count=`grep "test result: ok" tests.out | wc -l`
                            if [ "\$chunk_count" -eq "\$ok_count" ]; then
                                echo "test pass"
                            else
                                # test failed
                                grep "^    " tests.out | tr -d '\\r'  | grep :: | xargs -I@ awk 'BEGIN{print "---- log for @ ----\\n"}/start, name: @/{flag=1}{if (flag==1) print substr(\$0, length(\$1) + 2)}/end, name: @/{flag=0}END{print ""}' target/my_test.log
                                awk '/^failures/{flag=1}/^test result:/{flag=0}flag' tests.out
                                gdb -c core.* -batch -ex "info threads" -ex "thread apply all bt"
                                exit 1
                            fi
                            """
                        }
                    }
                }
            }
        }
    }

    def tests = [:]
    if (use_legacy_test) {
        for (int i = 1; i <= LEGACY_CHUNK_COUNT; i ++) {
            def k = i
            tests["Part${k}"] = {
                run_test_legacy(k)
            }
        }
    } else {
        for (int i = 1; i <= CHUNK_COUNT; i ++) {
            def k = i
            tests["Part${k}"] = {
                run_test(k)
            }
        }
    }

    parallel tests
}

currentBuild.result = "SUCCESS"
stage('Post-test') {
    def label="${JOB_NAME}_post_test_${BUILD_NUMBER}"
    podTemplate(name: label, label: label, 
        cloud: "kubernetes-ksyun",  idleMinutes: 0, namespace: "jenkins-tikv",
<<<<<<< HEAD
=======
        yaml: podYAML, yamlMergeStrategy: merge(),
>>>>>>> 0b4dfa9f
        workspaceVolume: emptyDirWorkspaceVolume(memory: true),
        containers: [
            containerTemplate(name: "2c", image: rust_image,
                alwaysPullImage: true, privileged: true,
                resourceRequestCpu: '2', resourceRequestMemory: '2Gi',
                ttyEnabled: true, command: 'cat'),
        ],
    ) {
        node(label) {
            container("2c") {
                sh """
                echo "done" > done
                curl -F ci_check/${JOB_NAME}/${ghprbActualCommit}=@done ${FILE_SERVER_URL}/upload
                """
            }
        }
    }
}

} catch (org.jenkinsci.plugins.workflow.steps.FlowInterruptedException e) {
    currentBuild.result = "ABORTED"
} catch (Exception e) {
    errorDescription = e.getMessage()
    if (errorDescription == "hasBeenTested" || errorDescription == "ci skip") {
        currentBuild.result = 'SUCCESS'
    } else {
        currentBuild.result = "FAILURE"
        echo "${e}"
    }
} finally {
    stage("upload-pipeline-data") {
        taskFinishTime = System.currentTimeMillis()
        build job: 'upload-pipelinerun-data',
            wait: false,
            parameters: [
                    [$class: 'StringParameterValue', name: 'PIPELINE_NAME', value: "${JOB_NAME}"],
                    [$class: 'StringParameterValue', name: 'PIPELINE_RUN_URL', value: "${RUN_DISPLAY_URL}"],
                    [$class: 'StringParameterValue', name: 'REPO', value: "tikv/tikv"],
                    [$class: 'StringParameterValue', name: 'COMMIT_ID', value: ghprbActualCommit],
                    [$class: 'StringParameterValue', name: 'TARGET_BRANCH', value: ghprbTargetBranch],
                    [$class: 'StringParameterValue', name: 'JUNIT_REPORT_URL', value: resultDownloadPath],
                    [$class: 'StringParameterValue', name: 'PULL_REQUEST', value: ghprbPullId],
                    [$class: 'StringParameterValue', name: 'PULL_REQUEST_AUTHOR', value: params.getOrDefault("ghprbPullAuthorLogin", "default")],
                    [$class: 'StringParameterValue', name: 'JOB_TRIGGER', value: params.getOrDefault("ghprbPullAuthorLogin", "default")],
                    [$class: 'StringParameterValue', name: 'TRIGGER_COMMENT_BODY', value: params.getOrDefault("ghprbCommentBody", "default")],
                    [$class: 'StringParameterValue', name: 'JOB_RESULT_SUMMARY', value: ""],
                    [$class: 'StringParameterValue', name: 'JOB_START_TIME', value: "${taskStartTimeInMillis}"],
                    [$class: 'StringParameterValue', name: 'JOB_END_TIME', value: "${taskFinishTime}"],
                    [$class: 'StringParameterValue', name: 'POD_READY_TIME', value: ""],
                    [$class: 'StringParameterValue', name: 'CPU_REQUEST', value: "2000m"],
                    [$class: 'StringParameterValue', name: 'MEMORY_REQUEST', value: "8Gi"],
                    [$class: 'StringParameterValue', name: 'JOB_STATE', value: currentBuild.result],
                    [$class: 'StringParameterValue', name: 'JENKINS_BUILD_NUMBER', value: "${BUILD_NUMBER}"],
        ]
    }
}



if (params.containsKey("triggered_by_upstream_ci")) {
    stage("update commit status") {
        node("master") {
            if (currentBuild.result == "ABORTED") {
                PARAM_DESCRIPTION = 'Jenkins job aborted'
                // Commit state. Possible values are 'pending', 'success', 'error' or 'failure'
                PARAM_STATUS = 'error'
            } else if (currentBuild.result == "FAILURE") {
                PARAM_DESCRIPTION = 'Jenkins job failed'
                PARAM_STATUS = 'failure'
            } else if (currentBuild.result == "SUCCESS") {
                PARAM_DESCRIPTION = 'Jenkins job success'
                PARAM_STATUS = 'success'
            } else {
                PARAM_DESCRIPTION = 'Jenkins job meets something wrong'
                PARAM_STATUS = 'error'
            }
            def default_params = [
                    string(name: 'TIKV_COMMIT_ID', value: ghprbActualCommit ),
                    string(name: 'CONTEXT', value: 'idc-jenkins-ci/test'),
                    string(name: 'DESCRIPTION', value: PARAM_DESCRIPTION ),
                    string(name: 'BUILD_URL', value: RUN_DISPLAY_URL ),
                    string(name: 'STATUS', value: PARAM_STATUS ),
            ]
            echo("default params: ${default_params}")
            build(job: "tikv_update_commit_status", parameters: default_params, wait: true)
        }
    }
}<|MERGE_RESOLUTION|>--- conflicted
+++ resolved
@@ -128,10 +128,7 @@
         def label="${JOB_NAME}_pre_check_${BUILD_NUMBER}"
         podTemplate(name: label, label: label, 
             cloud: "kubernetes-ksyun",  idleMinutes: 0, namespace: "jenkins-tikv",
-<<<<<<< HEAD
-=======
             yaml: podYAML, yamlMergeStrategy: merge(),
->>>>>>> 0b4dfa9f
             workspaceVolume: emptyDirWorkspaceVolume(memory: true),
             containers: [
                 containerTemplate(name: "2c", image: rust_image,
@@ -162,10 +159,7 @@
         def label="tikv_cached_${ghprbTargetBranch}_clippy_${BUILD_NUMBER}"
         podTemplate(name: label, label: label, 
             cloud: "kubernetes-ksyun",  idleMinutes: 0, namespace: "jenkins-tikv",
-<<<<<<< HEAD
-=======
             yaml: podYAML, yamlMergeStrategy: merge(),
->>>>>>> 0b4dfa9f
             workspaceVolume: emptyDirWorkspaceVolume(memory: true),
             containers: [
                 containerTemplate(name: "4c", image: rust_image,
@@ -236,10 +230,7 @@
         def label="tikv_cached_${ghprbTargetBranch}_build_${BUILD_NUMBER}"
         podTemplate(name: label, label: label,
             cloud: "kubernetes-ksyun",  idleMinutes: 0, namespace: "jenkins-tikv", instanceCap: 4,
-<<<<<<< HEAD
-=======
             yaml: podYAML, yamlMergeStrategy: merge(),
->>>>>>> 0b4dfa9f
             workspaceVolume: emptyDirWorkspaceVolume(memory: true),
             containers: [
                 containerTemplate(name: "4c",
@@ -606,10 +597,7 @@
     def label="${JOB_NAME}_post_test_${BUILD_NUMBER}"
     podTemplate(name: label, label: label, 
         cloud: "kubernetes-ksyun",  idleMinutes: 0, namespace: "jenkins-tikv",
-<<<<<<< HEAD
-=======
         yaml: podYAML, yamlMergeStrategy: merge(),
->>>>>>> 0b4dfa9f
         workspaceVolume: emptyDirWorkspaceVolume(memory: true),
         containers: [
             containerTemplate(name: "2c", image: rust_image,
