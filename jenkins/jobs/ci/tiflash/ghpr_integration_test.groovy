--- conflicted
+++ resolved
@@ -60,11 +60,8 @@
                     orgslist('pingcap')
                     blackListTargetBranches {
                         ghprbBranch { branch('master') }
-<<<<<<< HEAD
                         ghprbBranch { branch('release-7.1') }
-=======
                         ghprbBranch { branch('release-7.5') }
->>>>>>> 645cc7bf
                         ghprbBranch { branch('release-8.1') }
                         ghprbBranch { branch('release-8.2') }
                         ghprbBranch { branch('release-8.3') }
