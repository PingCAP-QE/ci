--- conflicted
+++ resolved
@@ -136,12 +136,8 @@
                 axes {
                     axis {
                         name 'CASES'
-                        values 'consistent_replicate_nfs',  'consistent_replicate_s3' , 'region_merge ddl_reentrant', 
-<<<<<<< HEAD
+                        values 'consistent_replicate_nfs',  'consistent_replicate_s3' , 'region_merge ddl_reentrant',
                             'sink_retry capture_session_done_during_task', 'common_1 ddl_attributes'
-=======
-                            'sink_retry capture_session_done_during_task', 'common_1 ddl_attributes', 
->>>>>>> 65045512
                     }
                 }
                 agent{
